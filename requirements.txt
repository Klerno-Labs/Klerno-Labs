--- conflicted
+++ resolved
@@ -8,8 +8,8 @@
 # Core Web Framework & Server
 # ==============================================================================
 fastapi==0.110.0              # High-performance async web framework
-uvicorn[standard]==0.27.1      # ASGI server with production features
-starlette>=0.36.3              # Core ASGI framework (FastAPI dependency)
+uvicorn[standard]==0.27.1     # ASGI server with production features
+starlette>=0.36.3             # Core ASGI framework (FastAPI dependency)
 
 # ==============================================================================
 # Data Validation & Settings Management
@@ -100,21 +100,14 @@
 # ==============================================================================
 # Security & Compliance
 # ==============================================================================
-cryptography>=42.0.0          # Latest security patches for cryptographic recipes
-python-jose[cryptography]>=3.3.0  # JSON Web Signature implementation
-bandit>=1.7.5                 # Security linting
 safety>=3.0.0                 # Dependency vulnerability scanning
 
 # ==============================================================================
-# Monitoring & Observability  
+# Monitoring & Observability
 # ==============================================================================
 prometheus-client>=0.19.0     # Metrics collection
-<<<<<<< HEAD
-structlog>=23.2.0             # Structured logging
+structlog>=24.1.0             # Structured logging for audit trails
 psutil>=5.9.0                 # System and process monitoring
-=======
-structlog>=24.1.0             # Structured logging for audit trails
->>>>>>> dca96923
 
 # ==============================================================================
 # Task Queue & Background Jobs
@@ -134,12 +127,6 @@
 python-json-logger>=2.0.7     # JSON logging formatter
 
 # ==============================================================================
-# Security & Compliance
-# ==============================================================================
-cryptography>=42.0.0          # Latest security patches for cryptographic recipes  
-python-jose[cryptography]>=3.3.0  # JSON Web Signature implementation
-
-# ==============================================================================
 # Performance & Optimization
 # ==============================================================================
 uvloop>=0.19.0; sys_platform != "win32"  # Fast event loop (Unix only)
@@ -152,6 +139,8 @@
 # jupyter>=1.0.0              # Interactive development
 # ipdb>=0.13.13               # Enhanced debugger
 
-# pandas==2.2.1
-# numpy<=2.0.0.dev0,>1.22.4
-# pytest-httpx>=0.21.0         # HTTP testing support (temporarily disabled due to httpx version conflict)+# ==============================================================================
+# Notes
+# ==============================================================================
+# Temporarily disabled dependencies:
+# pytest-httpx>=0.21.0         # HTTP testing support (conflict with httpx version)