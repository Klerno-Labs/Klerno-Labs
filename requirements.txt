<<<<<<< HEAD
# ===== Core Web =====
fastapi==0.110.0
starlette==0.36.3          # pin to match FastAPI 0.110.x
uvicorn[standard]==0.27.1

# ===== Validation & Settings =====
pydantic==2.6.1
pydantic-settings==2.2.1
pydantic-core==2.16.2

# ===== Data =====
pandas==2.2.1
numpy==1.26.4
orjson==3.9.8

# ===== HTTP / Networking =====
# Pin httpx/httpcore to satisfy xrpl-py (needs httpx < 0.25)
httpx==0.24.1
httpcore==0.17.3
aiohttp>=3.8.0

# ===== Templates / Forms =====
jinja2==3.1.3
python-multipart==0.0.9

# ===== Config =====
python-dotenv==1.0.1
PyYAML==6.0.2

# ===== Email =====
sendgrid==6.11.0
email-validator==2.2.0

# ===== XRPL =====
xrpl-py==2.6.0

# ===== AI =====
openai==0.28.1

# ===== Auth / Security =====
PyJWT==2.8.0
passlib[bcrypt]==1.7.4
bcrypt==4.0.1               # avoids passlib “__about__” import issue on some platforms

# ===== DB / ORM =====
psycopg2-binary==2.9.9      # only used if you opt into Postgres
SQLAlchemy>=2.0.0
alembic>=1.13.0

# ===== Observability =====
structlog==24.1.0

# ===== Frontend =====
htmx==0.0.2                 # Python HTMX integration
prometheus-client>=0.19.0
structlog>=23.2.0
python-json-logger>=2.0.7

# ===== Performance =====
uvloop>=0.19.0 ; sys_platform != "win32"
aiofiles>=23.2.0
=======
# ==============================================================================
# Klerno Labs - Production Requirements
# ==============================================================================
# World-class SaaS dependency management with security and performance focus
# Last updated: 2025-01-27

# ==============================================================================
# Core Web Framework & Server
# ==============================================================================
fastapi==0.110.0              # High-performance async web framework
uvicorn[standard]==0.27.1     # ASGI server with production features
starlette>=0.36.3             # Core ASGI framework (FastAPI dependency)

# ==============================================================================
# Data Validation & Settings Management
# ==============================================================================
pydantic==2.6.1               # Data validation and serialization
pydantic-settings==2.2.1      # Environment-based configuration management
pydantic-core>=2.16.2         # High-performance Pydantic core

# ==============================================================================
# Data Processing & Scientific Computing
# ==============================================================================
pandas==2.2.1                 # Data manipulation and analysis
numpy==1.26.4                 # Numerical computing foundation
orjson==3.9.8                 # Ultra-fast JSON serialization

# ==============================================================================
# Web & HTTP Libraries
# ==============================================================================
requests==2.31.0              # HTTP library for API integrations
httpx>=0.18.1,<0.25.0         # Async HTTP client (compatible with xrpl-py)
httpcore==0.17.3              # HTTP core library
aiohttp>=3.8.0                # Async HTTP client/server

# ==============================================================================
# Template Engine & Static Files
# ==============================================================================
jinja2==3.1.3                 # Template engine for UI rendering
python-multipart==0.0.9       # Form data and file upload handling

# ==============================================================================
# Configuration & Environment Management
# ==============================================================================
python-dotenv==1.0.1          # Environment variable loading
pyyaml==6.0.2                 # YAML configuration parsing

# ==============================================================================
# Email & Communication
# ==============================================================================
sendgrid==6.11.0              # Email delivery service
email-validator==2.2.0        # Email address validation

# ==============================================================================
# Blockchain Integration - XRPL
# ==============================================================================
xrpl-py==2.6.0                # Official XRPL library for Python

# ==============================================================================
# AI & Machine Learning
# ==============================================================================
openai==0.28.1                # OpenAI API client (compatible with xrpl-py)

# ==============================================================================
# Security & Compliance
# ==============================================================================
cryptography>=42.0.0          # Latest security patches for cryptographic recipes
python-jose[cryptography]>=3.3.0  # JSON Web Signature implementation

# ==============================================================================
# Authentication & Security
# ==============================================================================
PyJWT==2.8.0                  # JSON Web Token implementation
passlib[bcrypt]==1.7.4        # Password hashing with bcrypt support

# ==============================================================================
# Database & Persistence
# ==============================================================================
psycopg2-binary==2.9.9        # PostgreSQL adapter
alembic>=1.13.0               # Database migrations
sqlalchemy>=2.0.0             # SQL toolkit and ORM

# ==============================================================================
# Development & Testing Dependencies
# ==============================================================================
pytest>=8.0.0                 # Testing framework
pytest-asyncio>=0.23.0        # Async testing support
pytest-cov>=4.0.0             # Coverage reporting
pytest-mock>=3.12.0           # Mocking utilities

# ==============================================================================
# Code Quality & Formatting
# ==============================================================================
black>=24.0.0                 # Code formatting
isort>=5.13.0                 # Import sorting
flake8>=7.0.0                 # Code linting
mypy>=1.8.0                   # Static type checking
bandit>=1.7.5                 # Security linting

# ==============================================================================
# Security & Compliance
# ==============================================================================
safety>=3.0.0                 # Dependency vulnerability scanning

# ==============================================================================
# Monitoring & Observability
# ==============================================================================
prometheus-client>=0.19.0     # Metrics collection
structlog>=24.1.0             # Structured logging for audit trails
psutil>=5.9.0                 # System and process monitoring

# ==============================================================================
# Task Queue & Background Jobs
# ==============================================================================
celery>=5.3.0                 # Distributed task queue
redis>=5.0.0                  # In-memory data store for caching

# ==============================================================================
# API Documentation
# ==============================================================================
# FastAPI includes automatic OpenAPI/Swagger docs

# ==============================================================================
# Production Utilities
# ==============================================================================
gunicorn>=21.2.0              # WSGI HTTP Server (alternative to uvicorn)
python-json-logger>=2.0.7     # JSON logging formatter

# ==============================================================================
# Performance & Optimization
# ==============================================================================
uvloop>=0.19.0; sys_platform != "win32"  # Fast event loop (Unix only)
aiofiles>=23.2.0              # Async file operations

# ==============================================================================
# Development Environment (Optional - Install separately)
# ==============================================================================
# pre-commit>=3.6.0           # Git hooks for code quality
# jupyter>=1.0.0              # Interactive development
# ipdb>=0.13.13               # Enhanced debugger

# ==============================================================================
# Notes
# ==============================================================================
# Temporarily disabled dependencies:
# pytest-httpx>=0.21.0         # HTTP testing support (conflict with httpx version)
>>>>>>> 903e76f3
<|MERGE_RESOLUTION|>--- conflicted
+++ resolved
@@ -1,66 +1,3 @@
-<<<<<<< HEAD
-# ===== Core Web =====
-fastapi==0.110.0
-starlette==0.36.3          # pin to match FastAPI 0.110.x
-uvicorn[standard]==0.27.1
-
-# ===== Validation & Settings =====
-pydantic==2.6.1
-pydantic-settings==2.2.1
-pydantic-core==2.16.2
-
-# ===== Data =====
-pandas==2.2.1
-numpy==1.26.4
-orjson==3.9.8
-
-# ===== HTTP / Networking =====
-# Pin httpx/httpcore to satisfy xrpl-py (needs httpx < 0.25)
-httpx==0.24.1
-httpcore==0.17.3
-aiohttp>=3.8.0
-
-# ===== Templates / Forms =====
-jinja2==3.1.3
-python-multipart==0.0.9
-
-# ===== Config =====
-python-dotenv==1.0.1
-PyYAML==6.0.2
-
-# ===== Email =====
-sendgrid==6.11.0
-email-validator==2.2.0
-
-# ===== XRPL =====
-xrpl-py==2.6.0
-
-# ===== AI =====
-openai==0.28.1
-
-# ===== Auth / Security =====
-PyJWT==2.8.0
-passlib[bcrypt]==1.7.4
-bcrypt==4.0.1               # avoids passlib “__about__” import issue on some platforms
-
-# ===== DB / ORM =====
-psycopg2-binary==2.9.9      # only used if you opt into Postgres
-SQLAlchemy>=2.0.0
-alembic>=1.13.0
-
-# ===== Observability =====
-structlog==24.1.0
-
-# ===== Frontend =====
-htmx==0.0.2                 # Python HTMX integration
-prometheus-client>=0.19.0
-structlog>=23.2.0
-python-json-logger>=2.0.7
-
-# ===== Performance =====
-uvloop>=0.19.0 ; sys_platform != "win32"
-aiofiles>=23.2.0
-=======
 # ==============================================================================
 # Klerno Labs - Production Requirements
 # ==============================================================================
@@ -72,18 +9,18 @@
 # ==============================================================================
 fastapi==0.110.0              # High-performance async web framework
 uvicorn[standard]==0.27.1     # ASGI server with production features
-starlette>=0.36.3             # Core ASGI framework (FastAPI dependency)
+starlette==0.36.3             # Core ASGI framework (FastAPI dependency)
 
 # ==============================================================================
 # Data Validation & Settings Management
 # ==============================================================================
 pydantic==2.6.1               # Data validation and serialization
 pydantic-settings==2.2.1      # Environment-based configuration management
-pydantic-core>=2.16.2         # High-performance Pydantic core
+pydantic-core==2.16.2         # High-performance Pydantic core
 
 # ==============================================================================
 # Data Processing & Scientific Computing
-# ==============================================================================
+# =============================================AC=================================
 pandas==2.2.1                 # Data manipulation and analysis
 numpy==1.26.4                 # Numerical computing foundation
 orjson==3.9.8                 # Ultra-fast JSON serialization
@@ -91,10 +28,11 @@
 # ==============================================================================
 # Web & HTTP Libraries
 # ==============================================================================
-requests==2.31.0              # HTTP library for API integrations
-httpx>=0.18.1,<0.25.0         # Async HTTP client (compatible with xrpl-py)
+# Pin httpx/httpcore to satisfy xrpl-py (needs httpx < 0.25)
+httpx==0.24.1                 # Async HTTP client (compatible with xrpl-py)
 httpcore==0.17.3              # HTTP core library
 aiohttp>=3.8.0                # Async HTTP client/server
+requests==2.31.0              # HTTP library for API integrations
 
 # ==============================================================================
 # Template Engine & Static Files
@@ -106,7 +44,7 @@
 # Configuration & Environment Management
 # ==============================================================================
 python-dotenv==1.0.1          # Environment variable loading
-pyyaml==6.0.2                 # YAML configuration parsing
+PyYAML==6.0.2                 # YAML configuration parsing
 
 # ==============================================================================
 # Email & Communication
@@ -135,13 +73,14 @@
 # ==============================================================================
 PyJWT==2.8.0                  # JSON Web Token implementation
 passlib[bcrypt]==1.7.4        # Password hashing with bcrypt support
+bcrypt==4.0.1                 # Avoids passlib "__about__" import issue on some platforms
 
 # ==============================================================================
 # Database & Persistence
 # ==============================================================================
 psycopg2-binary==2.9.9        # PostgreSQL adapter
+SQLAlchemy>=2.0.0             # SQL toolkit and ORM
 alembic>=1.13.0               # Database migrations
-sqlalchemy>=2.0.0             # SQL toolkit and ORM
 
 # ==============================================================================
 # Development & Testing Dependencies
@@ -169,7 +108,8 @@
 # Monitoring & Observability
 # ==============================================================================
 prometheus-client>=0.19.0     # Metrics collection
-structlog>=24.1.0             # Structured logging for audit trails
+structlog==24.1.0             # Structured logging for audit trails
+python-json-logger>=2.0.7     # JSON logging formatter
 psutil>=5.9.0                 # System and process monitoring
 
 # ==============================================================================
@@ -187,7 +127,7 @@
 # Production Utilities
 # ==============================================================================
 gunicorn>=21.2.0              # WSGI HTTP Server (alternative to uvicorn)
-python-json-logger>=2.0.7     # JSON logging formatter
+htmx==0.0.2                   # Python HTMX integration
 
 # ==============================================================================
 # Performance & Optimization
@@ -196,15 +136,7 @@
 aiofiles>=23.2.0              # Async file operations
 
 # ==============================================================================
-# Development Environment (Optional - Install separately)
-# ==============================================================================
-# pre-commit>=3.6.0           # Git hooks for code quality
-# jupyter>=1.0.0              # Interactive development
-# ipdb>=0.13.13               # Enhanced debugger
-
-# ==============================================================================
 # Notes
 # ==============================================================================
 # Temporarily disabled dependencies:
-# pytest-httpx>=0.21.0         # HTTP testing support (conflict with httpx version)
->>>>>>> 903e76f3
+# pytest-httpx>=0.21.0         # HTTP testing support (conflict with httpx version)