# app/paywall.py
import os
<<<<<<< HEAD
from fastapi import APIRouter, Request, Form, Depends, HTTPException, Body
from fastapi.responses import RedirectResponse, JSONResponse
=======

from fastapi import APIRouter, Form, Request
from fastapi.responses import RedirectResponse
>>>>>>> 903e76f3
from fastapi.templating import Jinja2Templates

from .security import expected_api_key
from .deps import require_user
from .subscriptions import get_user_subscription, SubscriptionTier
from .xrpl_payments import create_payment_request, verify_payment
from .settings import settings

router = APIRouter()
templates = Jinja2Templates(directory=os.path.join(os.path.dirname(__file__), "templates"))

PAYWALL_CODE = os.getenv("PAYWALL_CODE", "Labs2025").strip()


@router.get("/paywall", include_in_schema=False)
def paywall(request: Request):
    err = request.query_params.get("err")
    return templates.TemplateResponse("paywall.html", {"request": request, "error": bool(err)})


@router.post("/paywall/verify", include_in_schema=False)
def paywall_verify(code: str = Form(...)):
    accepted = PAYWALL_CODE or (expected_api_key() or "").strip()
    if accepted and code.strip() == accepted:
        api_key = (expected_api_key() or "").strip()
        target = "/dashboard"
        if api_key:
            target = f"/dashboard?key={api_key}"
        resp = RedirectResponse(url=target, status_code=303)
        resp.set_cookie("cw_paid", "1", max_age=60 * 60 * 24 * 30, httponly=True, samesite="lax")
        return resp
    return RedirectResponse(url="/paywall?err=1", status_code=303)


@router.get("/logout", include_in_schema=False)
def logout():
    resp = RedirectResponse(url="/paywall", status_code=303)
    resp.delete_cookie("cw_paid")
    return resp

# XRP Payment Routes
@router.post("/api/paywall/xrp-payment", include_in_schema=False)
async def create_xrp_payment_request(amount_xrp: float = Body(None), _user=Depends(require_user)):
    """Create a payment request for XRPL."""
    try:
        payment = create_payment_request(
            user_id=_user["id"],
            amount_xrp=amount_xrp or settings.SUB_PRICE_XRP,
            description="Klerno Labs Subscription"
        )
        return payment
    except Exception as e:
        return JSONResponse(
            status_code=500, 
            content={"error": f"Failed to create payment request: {str(e)}"}
        )

@router.post("/api/paywall/verify-xrp", include_in_schema=False)
async def verify_xrp_payment_request(
    payment_id: str = Body(...),
    tx_hash: str = Body(...),
    _user=Depends(require_user)
):
    """Verify an XRPL payment."""
    try:
        # For demo, we create a new payment request with the same ID
        # In production, you would retrieve it from your database
        payment_request = create_payment_request(
            user_id=_user["id"],
            amount_xrp=settings.SUB_PRICE_XRP,
            description="Klerno Labs Subscription"
        )
        payment_request["id"] = payment_id
        
        # Verify the payment
        verified, message, tx_details = verify_payment(payment_request, tx_hash)
        
        if verified:
            # Set the subscription cookie
            resp = JSONResponse(content={
                "verified": True,
                "message": message,
                "transaction": tx_details
            })
            resp.set_cookie("cw_paid", "1", max_age=60*60*24*30, httponly=True, samesite="lax")
            return resp
        
        return JSONResponse(content={
            "verified": False,
            "message": message
        })
    except Exception as e:
        return JSONResponse(
            status_code=500, 
            content={"error": f"Failed to verify payment: {str(e)}"}
        )<|MERGE_RESOLUTION|>--- conflicted
+++ resolved
@@ -1,13 +1,6 @@
-# app/paywall.py
 import os
-<<<<<<< HEAD
 from fastapi import APIRouter, Request, Form, Depends, HTTPException, Body
 from fastapi.responses import RedirectResponse, JSONResponse
-=======
-
-from fastapi import APIRouter, Form, Request
-from fastapi.responses import RedirectResponse
->>>>>>> 903e76f3
 from fastapi.templating import Jinja2Templates
 
 from .security import expected_api_key
@@ -103,4 +96,48 @@
         return JSONResponse(
             status_code=500, 
             content={"error": f"Failed to verify payment: {str(e)}"}
+        )
+        return JSONResponse(
+            status_code=500, 
+            content={"error": f"Failed to create payment request: {str(e)}"}
+        )
+
+@router.post("/api/paywall/verify-xrp", include_in_schema=False)
+async def verify_xrp_payment_request(
+    payment_id: str = Body(...),
+    tx_hash: str = Body(...),
+    _user=Depends(require_user)
+):
+    """Verify an XRPL payment."""
+    try:
+        # For demo, we create a new payment request with the same ID
+        # In production, you would retrieve it from your database
+        payment_request = create_payment_request(
+            user_id=_user["id"],
+            amount_xrp=settings.SUB_PRICE_XRP,
+            description="Klerno Labs Subscription"
+        )
+        payment_request["id"] = payment_id
+        
+        # Verify the payment
+        verified, message, tx_details = verify_payment(payment_request, tx_hash)
+        
+        if verified:
+            # Set the subscription cookie
+            resp = JSONResponse(content={
+                "verified": True,
+                "message": message,
+                "transaction": tx_details
+            })
+            resp.set_cookie("cw_paid", "1", max_age=60*60*24*30, httponly=True, samesite="lax")
+            return resp
+        
+        return JSONResponse(content={
+            "verified": False,
+            "message": message
+        })
+    except Exception as e:
+        return JSONResponse(
+            status_code=500, 
+            content={"error": f"Failed to verify payment: {str(e)}"}
         )