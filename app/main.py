--- conflicted
+++ resolved
@@ -1,1012 +1,4 @@
-from __future__ import annotations
-
-from datetime import datetime, timedelta
-from io import StringIO
-from typing import List, Dict, Any, Optional, Callable, Awaitable, Tuple
-
-import os
-import hmac
-import secrets
-import pandas as pd
-from dataclasses import asdict, is_dataclass, fields as dc_fields
-
-from fastapi import (
-    FastAPI,
-    Security,
-    Header,
-    Request,
-    Body,
-    HTTPException,
-    Depends,
-    Form,
-    WebSocket,
-    Response,
-)
-from fastapi.responses import (
-    StreamingResponse,
-    HTMLResponse,
-    JSONResponse,
-    RedirectResponse,
-)
-from fastapi.templating import Jinja2Templates
-from fastapi.staticfiles import StaticFiles
-from pydantic import BaseModel, EmailStr
-from starlette.middleware.base import BaseHTTPMiddleware
-from starlette.middleware.gzip import GZipMiddleware
-
-# Fast JSON (fallback to default if ORJSON not installed)
-try:
-    from fastapi.responses import ORJSONResponse as FastJSON
-    DEFAULT_RESP_CLS = FastJSON
-except Exception:
-    FastJSON = JSONResponse
-    DEFAULT_RESP_CLS = JSONResponse
-
-# NEW: for live push hub
-import asyncio, json
-from functools import lru_cache
-
-from . import store
-from .models import Transaction, TaggedTransaction, ReportRequest
-from .performance import (
-    performance_monitor, 
-    PerformanceMiddleware, 
-    app_cache, 
-    performance_cache,
-    OptimizedLiveHub
-)
-from .guardian import score_risk
-from .compliance import tag_category
-from .reporter import csv_export, summary
-from .integrations.xrp import xrpl_json_to_transactions, fetch_account_tx
-from .security import enforce_api_key, expected_api_key
-from .security_session import hash_pw, verify_pw, issue_jwt
-
-# Auth/Paywall routers
-from . import auth as auth_router
-from . import paywall_hooks as paywall_hooks
-from .deps import require_paid_or_admin, require_user
-from .routes.analyze_tags import router as analyze_tags_router
-from .admin import router as admin_router  # admin dashboard
-
-# ---------- Optional LLM helpers ----------
-try:
-    from .llm import (
-        explain_tx,
-        explain_batch,
-        ask_to_filters,
-        explain_selection,
-        summarize_rows,
-        apply_filters as _llm_apply_filters,  # optional
-    )
-except ImportError:
-    from .llm import (
-        explain_tx,
-        explain_batch,
-        ask_to_filters,
-        explain_selection,
-        summarize_rows,
-    )
-    _llm_apply_filters = None
-
-
-def _apply_filters_safe(rows: List[Dict[str, Any]], spec: Dict[str, Any]) -> List[Dict[str, Any]]:
-    """Fallback if llm.apply_filters isn't available."""
-    if _llm_apply_filters:
-        return _llm_apply_filters(rows, spec)
-    if not spec:
-        return rows
-    out = rows
-    for k, v in spec.items():
-        # simple numeric/date operators
-        if k in ("min_amount", "max_amount"):
-            key = "amount"
-            if k == "min_amount":
-                out = [r for r in out if float(r.get(key, 0) or 0) >= float(v)]
-            else:
-                out = [r for r in out if float(r.get(key, 0) or 0) <= float(v)]
-            continue
-        if k in ("date_from", "date_to"):
-            try:
-                dt_key = "timestamp"
-                if k == "date_from":
-                    out = [r for r in out if _safe_dt(r.get(dt_key)) >= _safe_dt(v)]
-                else:
-                    out = [r for r in out if _safe_dt(r.get(dt_key)) <= _safe_dt(v)]
-            except Exception:
-                pass
-            continue
-        out = [r for r in out if str(r.get(k, "")).lower() == str(v).lower()]
-    return out
-
-
-def _dump(obj: Any) -> Dict[str, Any]:
-    """Return a dict from either a Pydantic model or a dataclass (or mapping-like)."""
-    if hasattr(obj, "model_dump"):
-        return obj.model_dump()
-    if is_dataclass(obj):
-        return asdict(obj)
-    try:
-        return dict(obj)
-    except Exception:
-        return {"value": obj}
-
-# ---- helpers
-def _safe_dt(x) -> datetime:
-    try:
-        return datetime.fromisoformat(str(x).replace("Z", ""))
-    except Exception:
-        return datetime.min
-
-def _risk_bucket(score: float) -> str:
-    s = float(score or 0)
-    if s < 0.33: return "low"
-    if s < 0.66: return "medium"
-    return "high"
-
-# unified, NaN-safe reader for old/new score keys
-def _row_score(r: Dict[str, Any]) -> float:
-    try:
-        val = r.get("score", None)
-        if val is None or (isinstance(val, float) and pd.isna(val)):
-            val = r.get("risk_score", 0)
-        if isinstance(val, float) and pd.isna(val):
-            val = 0
-        return float(val or 0)
-    except Exception:
-        return 0.0
-
-
-# =========================
-# Security hardening
-# =========================
-from .security_middleware import TLSEnforcementMiddleware, EnhancedSecurityHeadersMiddleware
-from .audit_logger import log_auth_success, log_auth_failure, log_security_event, AuditEventType
-REQ_ID_HEADER = "X-Request-ID"
-CSRF_COOKIE = "csrf_token"
-CSRF_HEADER = "X-CSRF-Token"
-
-class SecurityHeadersMiddleware(BaseHTTPMiddleware):
-    def __init__(self, app):
-        super().__init__(app)
-        self.enable_hsts = (os.getenv("ENABLE_HSTS", "true").lower() == "true")
-
-    async def dispatch(self, request: Request, call_next: Callable[[Request], Awaitable[HTMLResponse]]):
-        resp = await call_next(request)
-        # UPDATED CSP: allow jsDelivr for Bootstrap & Chart.js
-        csp = (
-            "default-src 'self'; "
-            "script-src 'self' 'unsafe-inline' https://cdn.jsdelivr.net; "
-            "style-src  'self' 'unsafe-inline' https://cdn.jsdelivr.net; "
-            "img-src 'self' data:; "
-            "font-src 'self' data: https://cdn.jsdelivr.net; "
-            "connect-src 'self' ws: wss:; "
-            "object-src 'none'; base-uri 'self'; frame-ancestors 'none'"
-        )
-        resp.headers.setdefault("Content-Security-Policy", csp)
-        resp.headers.setdefault("X-Content-Type-Options", "nosniff")
-        resp.headers.setdefault("X-Frame-Options", "DENY")
-        resp.headers.setdefault("Referrer-Policy", "strict-origin-when-cross-origin")
-        resp.headers.setdefault("Permissions-Policy", "camera=(), microphone=(), geolocation=()")
-        if self.enable_hsts and request.url.scheme == "https":
-            resp.headers.setdefault("Strict-Transport-Security", "max-age=31536000; includeSubDomains; preload")
-        return resp
-
-class RequestIDMiddleware(BaseHTTPMiddleware):
-    async def dispatch(self, request: Request, call_next):
-        rid = request.headers.get(REQ_ID_HEADER) or secrets.token_hex(8)
-        request.state.request_id = rid
-        resp = await call_next(request)
-        resp.headers.setdefault(REQ_ID_HEADER, rid)
-        return resp
-
-def issue_csrf_cookie(resp: HTMLResponse):
-    token = secrets.token_urlsafe(32)
-    resp.set_cookie(
-        CSRF_COOKIE, token,
-        secure=True, samesite="Strict", httponly=False, path="/", max_age=60*60*8
-    )
-    return token
-
-def verify_csrf(request: Request):
-    token_cookie = request.cookies.get(CSRF_COOKIE)
-    token_hdr = request.headers.get(CSRF_HEADER)
-    if not token_cookie or not token_hdr:
-        raise HTTPException(status_code=403, detail="CSRF token missing")
-    if not hmac.compare_digest(token_cookie, token_hdr):
-        raise HTTPException(status_code=403, detail="Bad CSRF token")
-
-async def csrf_protect_ui(request: Request):
-    if request.method in ("POST", "PUT", "PATCH", "DELETE"):
-        try:
-            verify_csrf(request)
-        except HTTPException as e:
-            # Log CSRF violation for security monitoring
-            log_security_event(
-                AuditEventType.CSRF_VIOLATION,
-                {
-                    "endpoint": str(request.url.path),
-                    "method": request.method,
-                    "has_csrf_cookie": bool(request.cookies.get(CSRF_COOKIE)),
-                    "has_csrf_header": bool(request.headers.get(CSRF_HEADER))
-                },
-                request,
-                risk_score=0.8
-            )
-            raise e
-    return True
-
-
-# =========================
-# FastAPI app + templates
-# =========================
-app = FastAPI(
-    title="Klerno Labs API (MVP) — XRPL First",
-    default_response_class=DEFAULT_RESP_CLS,
-)
-
-# Enhanced security middleware
-app.add_middleware(TLSEnforcementMiddleware)
-app.add_middleware(EnhancedSecurityHeadersMiddleware)
-app.add_middleware(RequestIDMiddleware)
-<<<<<<< HEAD
-app.add_middleware(SecurityHeadersMiddleware)
-app.add_middleware(PerformanceMiddleware, monitor=performance_monitor)
-=======
->>>>>>> 10944f53
-app.add_middleware(GZipMiddleware, minimum_size=512)
-
-# Static & templates
-BASE_DIR = os.path.dirname(__file__)
-app.mount("/static", StaticFiles(directory=os.path.join(BASE_DIR, "static")), name="static")
-
-templates = Jinja2Templates(directory=os.path.join(BASE_DIR, "templates"))
-templates.env.globals["url_path_for"] = app.url_path_for
-
-# Config flags for UI auth redirects
-ADMIN_EMAIL = (os.getenv("ADMIN_EMAIL") or "").strip().lower()
-DEMO_MODE = os.getenv("DEMO_MODE", "false").lower() == "true"
-
-# ---- Session cookie config
-SESSION_COOKIE = os.getenv("SESSION_COOKIE_NAME", "session")
-COOKIE_SECURE_MODE = os.getenv("COOKIE_SECURE", "auto").lower()  # "auto" | "true" | "false"
-COOKIE_SAMESITE = os.getenv("COOKIE_SAMESITE", "lax").lower()   # "lax" | "strict" | "none"
-
-def _is_secure_request(request: Request) -> bool:
-    xf = (request.headers.get("x-forwarded-proto") or "").lower()
-    if xf:
-        return "https" in xf
-    return request.url.scheme == "https"
-
-def _cookie_kwargs(request: Request) -> Dict[str, Any]:
-    if COOKIE_SECURE_MODE in ("true", "1", "yes"):
-        secure = True
-    elif COOKIE_SECURE_MODE in ("false", "0", "no"):
-        secure = False
-    else:
-        secure = _is_secure_request(request)
-
-    samesite = COOKIE_SAMESITE if COOKIE_SAMESITE in ("lax", "strict", "none") else "lax"
-    if samesite == "none" and not secure:
-        secure = True
-
-    return {
-        "httponly": True,
-        "secure": secure,
-        "samesite": samesite,
-        "max_age": 60 * 60 * 24 * 7,  # 7 days
-        "path": "/",
-    }
-
-# Include routers
-from . import paywall  # noqa: E402
-app.include_router(paywall.router)
-app.include_router(auth_router.router)
-app.include_router(paywall_hooks.router)
-app.include_router(analyze_tags_router)
-app.include_router(admin_router)
-
-# Import analytics, plugin system, onboarding, and community
-from .analytics import analytics_engine, insights_engine
-from .plugin_system import initialize_plugin_system, get_plugin_manager
-from .onboarding import onboarding_manager, contextual_help
-from .community import community_manager, collaboration_features
-
-# Init DB
-store.init_db()
-
-# Initialize plugin system
-plugin_manager = initialize_plugin_system(app)
-
-# --- Bootstrap single admin account (email/password) ---
-BOOT_ADMIN_EMAIL = "klerno@outlook.com".lower().strip()
-BOOT_ADMIN_PASSWORD = "Labs2025"
-
-existing = store.get_user_by_email(BOOT_ADMIN_EMAIL)
-if not existing:
-    store.create_user(
-        BOOT_ADMIN_EMAIL,
-        hash_pw(BOOT_ADMIN_PASSWORD),
-        role="admin",
-        subscription_active=True,
-    )
-
-# ---- Live push hub (WebSocket) ----------------------------------------------
-# Use optimized LiveHub instead of basic implementation
-live = OptimizedLiveHub()
-
-@app.websocket("/ws/alerts")
-async def ws_alerts(ws: WebSocket):
-    await live.add(ws)
-    try:
-        # Send immediate connection confirmation
-        await ws.send_json({"type": "connected", "timestamp": datetime.utcnow().isoformat()})
-        
-        while True:
-            msg = await ws.receive_text()
-            try:
-                data = json.loads(msg) if msg else {}
-            except Exception:
-                data = {}
-            
-            if "watch" in data and isinstance(data["watch"], list):
-                watch = {str(x).strip().lower() for x in data["watch"] if isinstance(x, str)}
-                await live.update_watch(ws, watch)
-                await ws.send_json({"type": "ack", "watch": sorted(list(watch))})
-            elif "ping" in data:
-                # Immediate pong response for latency testing
-                await ws.send_json({"type": "pong", "timestamp": datetime.utcnow().isoformat()})
-            else:
-                await ws.send_json({"type": "pong"})
-    finally:
-        await live.remove(ws)
-
-# Tiny HTTP probe so hitting /ws/alerts with GET doesn't 404
-@app.get("/ws/alerts", include_in_schema=False)
-def ws_alerts_probe():
-    return {"ok": True, "hint": "connect with WebSocket at ws(s)://<host>/ws/alerts"}
-
-
-# =========================
-# Email (SendGrid)
-# =========================
-SENDGRID_KEY = os.getenv("SENDGRID_API_KEY", "").strip()
-ALERT_FROM = os.getenv("ALERT_EMAIL_FROM", "").strip()
-ALERT_TO = os.getenv("ALERT_EMAIL_TO", "").strip()
-
-def _send_email(subject: str, text: str, to_email: Optional[str] = None) -> Dict[str, Any]:
-    recipient = (to_email or ALERT_TO).strip()
-    if not (SENDGRID_KEY and ALERT_FROM and recipient):
-        return {"sent": False, "reason": "missing SENDGRID_API_KEY/ALERT_EMAIL_FROM/ALERT_EMAIL_TO"}
-    try:
-        from sendgrid import SendGridAPIClient
-        from sendgrid.helpers.mail import Mail, Email, To, Content
-        msg = Mail(
-            from_email=Email(ALERT_FROM),
-            to_emails=To(recipient),
-            subject=subject,
-            plain_text_content=Content("text/plain", text),
-        )
-        sg = SendGridAPIClient(SENDGRID_KEY)
-        resp = sg.send(msg)
-        ok = 200 <= resp.status_code < 300
-        return {"sent": ok, "status_code": resp.status_code, "to": recipient}
-    except Exception as e:
-        return {"sent": False, "error": str(e)}
-
-def notify_if_alert(tagged: TaggedTransaction) -> Dict[str, Any]:
-    threshold = float(os.getenv("RISK_THRESHOLD", "0.75"))
-    if (tagged.score or 0) < threshold:
-        return {"sent": False, "reason": f"score {tagged.score} < threshold {threshold}"}
-    subject = f"[Klerno Labs Alert] {tagged.category or 'unknown'} — risk {round(tagged.score or 0, 3)}"
-    lines = [
-        f"Time:       {tagged.timestamp}",
-        f"Chain:      {tagged.chain}",
-        f"Tx ID:      {tagged.tx_id}",
-        f"From → To:  {tagged.from_addr} → {tagged.to_addr}",
-        f"Amount:     {tagged.amount} {tagged.symbol}",
-        f"Direction:  {tagged.direction}",
-        f"Fee:        {tagged.fee}",
-        f"Category:   {tagged.category}",
-        f"Risk Score: {round(tagged.score or 0, 3)}",
-        f"Risk Bucket:{_risk_bucket(tagged.score or 0)}",
-        f"Flags:      {', '.join(tagged.flags or []) or '—'}",
-        f"Notes:      {getattr(tagged, 'notes', '') or '—'}",
-    ]
-    return _send_email(subject, "\n".join(lines))
-
-
-# ---------------- Landing & health ----------------
-@app.get("/", include_in_schema=False)
-def landing(request: Request):
-    resp = templates.TemplateResponse("landing.html", {"request": request})
-    issue_csrf_cookie(resp)
-    return resp
-
-@app.head("/", include_in_schema=False)
-def root_head():
-    return HTMLResponse(status_code=200)
-
-@app.get("/health")
-def health(_auth: bool = Security(enforce_api_key)):
-    return {"status": "ok", "time": datetime.utcnow().isoformat()}
-
-@app.get("/healthz", include_in_schema=False)
-def healthz():
-    return {"status": "ok"}
-
-@app.get("/performance", include_in_schema=False)
-def performance_metrics(_auth: bool = Security(enforce_api_key)):
-    """Get real-time performance metrics."""
-    return {
-        "monitor": performance_monitor.get_summary(),
-        "slow_endpoints": performance_monitor.get_slow_endpoints(),
-        "websocket_stats": live.get_stats(),
-        "cache_stats": app_cache.stats()
-    }
-
-@app.get("/performance/slow", include_in_schema=False) 
-def slow_endpoints(_auth: bool = Security(enforce_api_key)):
-    """Get endpoints that exceed 100ms response time."""
-    return performance_monitor.get_slow_endpoints()
-
-@app.get("/performance/websocket", include_in_schema=False)
-def websocket_stats(_auth: bool = Security(enforce_api_key)):
-    """Get WebSocket performance statistics."""
-    return live.get_stats()
-
-
-# ---------------- UI Login / Signup / Logout ----------------
-@app.get("/login", include_in_schema=False)
-def login_page(request: Request, error: str | None = None):
-    resp = templates.TemplateResponse("login.html", {"request": request, "error": error})
-    issue_csrf_cookie(resp)
-    return resp
-
-@app.post("/login", include_in_schema=False)
-def login_submit(request: Request, email: str = Form(...), password: str = Form(...)):
-    e = (email or "").lower().strip()
-    user = store.get_user_by_email(e)
-    if not user or not verify_pw(password, user["password_hash"]):
-        log_auth_failure(e, "invalid_credentials", request)
-        return templates.TemplateResponse("login.html", {"request": request, "error": "Invalid credentials"}, status_code=400)
-    
-    # Log successful authentication
-    log_auth_success(str(user["id"]), user["email"], user["role"], request)
-    
-    token = issue_jwt(user["id"], user["email"], user["role"])
-    is_paid = bool(user.get("subscription_active")) or user.get("role") == "admin" or DEMO_MODE
-    dest = "/dashboard" if is_paid else "/paywall"
-    resp = RedirectResponse(url=dest, status_code=303)
-    resp.set_cookie(SESSION_COOKIE, token, **_cookie_kwargs(request))
-    return resp
-
-@app.get("/signup", include_in_schema=False)
-def signup_page(request: Request, error: str | None = None):
-    resp = templates.TemplateResponse("signup.html", {"request": request, "error": error})
-    issue_csrf_cookie(resp)
-    return resp
-
-@app.post("/signup", include_in_schema=False)
-def signup_submit(request: Request, email: str = Form(...), password: str = Form(...)):
-    e = (email or "").lower().strip()
-    if store.get_user_by_email(e):
-        return templates.TemplateResponse("signup.html", {"request": request, "error": "User already exists"}, status_code=400)
-    role = "viewer"
-    sub_active = False
-    if e == ADMIN_EMAIL or store.users_count() == 0:
-        role, sub_active = "admin", True
-    user = store.create_user(e, hash_pw(password), role=role, subscription_active=sub_active)
-    token = issue_jwt(user["id"], user["email"], user["role"])
-    dest = "/dashboard" if (sub_active or role == "admin" or DEMO_MODE) else "/paywall"
-    resp = RedirectResponse(url=dest, status_code=303)
-    resp.set_cookie(SESSION_COOKIE, token, **_cookie_kwargs(request))
-    return resp
-
-@app.get("/logout", include_in_schema=False)
-def logout_ui():
-    resp = RedirectResponse("/", status_code=303)
-    resp.delete_cookie(SESSION_COOKIE, path="/")
-    return resp
-
-
-# --- User & Settings API ---
-class SettingsPayload(BaseModel):
-    x_api_key: Optional[str] = None
-    risk_threshold: Optional[float] = None
-    time_range_days: Optional[int] = None
-    ui_prefs: Optional[Dict[str, Any]] = None
-
-@app.get("/me", include_in_schema=False)
-def me(user=Depends(require_user)):
-    return {
-        "id": user["id"],
-        "email": user["email"],
-        "role": user["role"],
-        "subscription_active": bool(user.get("subscription_active")),
-    }
-
-@app.get("/me/settings")
-def me_settings_get(user=Depends(require_user)):
-    return store.get_settings(user["id"])
-
-@app.post("/me/settings")
-def me_settings_post(payload: SettingsPayload, user=Depends(require_user)):
-    allowed = {"x_api_key", "risk_threshold", "time_range_days", "ui_prefs"}
-    patch = {k: v for k, v in payload.model_dump(exclude_none=True).items() if k in allowed}
-    if "risk_threshold" in patch:
-        patch["risk_threshold"] = max(0.0, min(1.0, float(patch["risk_threshold"])))
-    if "time_range_days" in patch:
-        patch["time_range_days"] = max(1, int(patch["time_range_days"]))
-    store.save_settings(user["id"], patch)
-    settings = store.get_settings(user["id"])
-    return {"ok": True, "settings": settings}
-
-
-# ---------------- Advanced Analytics API ----------------
-@app.get("/analytics/comprehensive")
-def get_comprehensive_analytics(days: int = 30, _auth: bool = Security(enforce_api_key)):
-    """Get comprehensive analytics metrics for the specified time period"""
-    try:
-        metrics = analytics_engine.generate_comprehensive_metrics(days=days)
-        insights = insights_engine.generate_insights(metrics)
-        
-        return {
-            "period_days": days,
-            "metrics": {
-                "total_transactions": metrics.total_transactions,
-                "total_volume": metrics.total_volume,
-                "avg_risk_score": metrics.avg_risk_score,
-                "risk_distribution": {
-                    "high": metrics.high_risk_count,
-                    "medium": metrics.medium_risk_count,
-                    "low": metrics.low_risk_count
-                },
-                "unique_addresses": metrics.unique_addresses,
-                "anomaly_score": metrics.anomaly_score
-            },
-            "trends": {
-                "risk_trend": metrics.risk_trend,
-                "hourly_activity": metrics.hourly_activity
-            },
-            "analysis": {
-                "top_risk_addresses": metrics.top_risk_addresses,
-                "category_distribution": metrics.category_distribution,
-                "network_analysis": metrics.network_analysis
-            },
-            "insights": insights
-        }
-    except Exception as e:
-        return JSONResponse(status_code=500, content={"error": str(e)})
-
-@app.get("/analytics/insights")
-def get_ai_insights(days: int = 7, _auth: bool = Security(enforce_api_key)):
-    """Get AI-powered insights for the specified time period"""
-    try:
-        metrics = analytics_engine.generate_comprehensive_metrics(days=days)
-        insights = insights_engine.generate_insights(metrics)
-        return {"insights": insights, "generated_at": datetime.utcnow().isoformat()}
-    except Exception as e:
-        return JSONResponse(status_code=500, content={"error": str(e)})
-
-@app.get("/analytics/network-analysis") 
-def get_network_analysis(days: int = 30, _auth: bool = Security(enforce_api_key)):
-    """Get detailed network analysis of transaction patterns"""
-    try:
-        metrics = analytics_engine.generate_comprehensive_metrics(days=days)
-        return {
-            "network_analysis": metrics.network_analysis,
-            "top_risk_addresses": metrics.top_risk_addresses,
-            "analysis_period": f"{days} days"
-        }
-    except Exception as e:
-        return JSONResponse(status_code=500, content={"error": str(e)})
-
-@app.get("/analytics/risk-trends")
-def get_risk_trends(days: int = 30, _auth: bool = Security(enforce_api_key)):
-    """Get risk trend analysis over time"""
-    try:
-        metrics = analytics_engine.generate_comprehensive_metrics(days=days)
-        return {
-            "risk_trend": metrics.risk_trend,
-            "hourly_activity": metrics.hourly_activity,
-            "current_avg_risk": metrics.avg_risk_score,
-            "anomaly_score": metrics.anomaly_score
-        }
-    except Exception as e:
-        return JSONResponse(status_code=500, content={"error": str(e)})
-
-
-# ---------------- Enhanced UI Analytics (session-protected) ----------------
-@app.get("/analytics/comprehensive-ui", include_in_schema=False)
-def get_comprehensive_analytics_ui(days: int = 30, _user=Depends(require_paid_or_admin)):
-    """UI endpoint for comprehensive analytics"""
-    try:
-        metrics = analytics_engine.generate_comprehensive_metrics(days=days)
-        insights = insights_engine.generate_insights(metrics)
-        
-        resp = FastJSON(content={
-            "period_days": days,
-            "metrics": {
-                "total_transactions": metrics.total_transactions,
-                "total_volume": metrics.total_volume,
-                "avg_risk_score": metrics.avg_risk_score,
-                "risk_distribution": {
-                    "high": metrics.high_risk_count,
-                    "medium": metrics.medium_risk_count,
-                    "low": metrics.low_risk_count
-                },
-                "unique_addresses": metrics.unique_addresses,
-                "anomaly_score": metrics.anomaly_score
-            },
-            "trends": {
-                "risk_trend": metrics.risk_trend,
-                "hourly_activity": metrics.hourly_activity
-            },
-            "analysis": {
-                "top_risk_addresses": metrics.top_risk_addresses,
-                "category_distribution": metrics.category_distribution,
-                "network_analysis": metrics.network_analysis
-            },
-            "insights": insights
-        })
-        resp.headers["Cache-Control"] = "private, max-age=60"
-        return resp
-    except Exception as e:
-        return JSONResponse(status_code=500, content={"error": str(e)})
-
-
-# ---------------- Plugin Management API ----------------
-@app.get("/plugins")
-def list_plugins(_auth: bool = Security(enforce_api_key)):
-    """List all registered plugins"""
-    pm = get_plugin_manager()
-    if not pm:
-        return {"plugins": [], "message": "Plugin system not initialized"}
-    return {"plugins": pm.list_plugins()}
-
-@app.get("/plugins/{plugin_name}")
-def get_plugin_info(plugin_name: str, _auth: bool = Security(enforce_api_key)):
-    """Get information about a specific plugin"""
-    pm = get_plugin_manager()
-    if not pm:
-        raise HTTPException(status_code=503, detail="Plugin system not available")
-    
-    info = pm.get_plugin_info(plugin_name)
-    if not info:
-        raise HTTPException(status_code=404, detail="Plugin not found")
-    return info
-
-@app.post("/plugins/hooks/{hook_name}/execute")
-def execute_plugin_hook(hook_name: str, payload: Dict[str, Any] = Body(...), _auth: bool = Security(enforce_api_key)):
-    """Execute a plugin hook with the given payload"""
-    pm = get_plugin_manager()
-    if not pm:
-        raise HTTPException(status_code=503, detail="Plugin system not available")
-    
-    results = pm.execute_hook(hook_name, payload)
-    return {"hook": hook_name, "results": results}
-
-
-# ---------------- Onboarding and User Experience API ----------------
-@app.get("/onboarding/progress", include_in_schema=False)
-def get_onboarding_progress(user=Depends(require_user)):
-    """Get user's onboarding progress"""
-    progress = onboarding_manager.get_user_progress(user["id"])
-    if not progress:
-        progress = onboarding_manager.start_onboarding(user["id"])
-    return {
-        "progress": {
-            "current_step": progress.current_step,
-            "completed_steps": progress.completed_steps,
-            "completion_percentage": len(progress.completed_steps) / len(list(OnboardingStep)) * 100
-        },
-        "next_action": onboarding_manager.get_next_suggested_action(user["id"])
-    }
-
-@app.post("/onboarding/advance", include_in_schema=False)
-def advance_onboarding(step: str, skipped: bool = False, user=Depends(require_user)):
-    """Advance user's onboarding progress"""
-    try:
-        from .onboarding import OnboardingStep
-        step_enum = OnboardingStep(step)
-        progress = onboarding_manager.advance_step(user["id"], step_enum, skipped)
-        return {
-            "success": True,
-            "current_step": progress.current_step,
-            "next_action": onboarding_manager.get_next_suggested_action(user["id"])
-        }
-    except ValueError:
-        raise HTTPException(status_code=400, detail="Invalid onboarding step")
-
-@app.get("/guides/available", include_in_schema=False)
-def get_available_guides(user=Depends(require_user)):
-    """Get guides available to the user"""
-    guides = onboarding_manager.get_available_guides(user["id"])
-    return {"guides": [guide.dict() for guide in guides]}
-
-@app.post("/guides/{guide_id}/complete", include_in_schema=False)
-def complete_guide(guide_id: str, user=Depends(require_user)):
-    """Mark a guide as completed"""
-    onboarding_manager.mark_guide_completed(user["id"], guide_id)
-    return {"success": True, "guide_id": guide_id}
-
-@app.get("/help/contextual/{section}", include_in_schema=False) 
-def get_contextual_help(section: str):
-    """Get contextual help for a specific section"""
-    help_data = contextual_help.get_tips_for_section(section)
-    if not help_data:
-        raise HTTPException(status_code=404, detail="Help section not found")
-    return help_data
-
-@app.get("/help/quick-tip", include_in_schema=False)
-def get_quick_tip(level: str = "beginner"):
-    """Get a quick tip based on user experience level"""
-    return contextual_help.get_quick_tip(level)
-
-
-# ---------------- Community and Collaboration API ----------------
-@app.get("/community/featured", include_in_schema=False)
-def get_featured_community_content():
-    """Get featured community content"""
-    return community_manager.get_featured_content()
-
-@app.get("/community/search", include_in_schema=False)
-def search_community_content(q: str, type: str = "all"):
-    """Search community content"""
-    results = community_manager.search_content(q, type)
-    return {"query": q, "results": results}
-
-@app.get("/community/trending", include_in_schema=False)
-def get_trending_topics():
-    """Get trending topics and tags"""
-    return {"trending_topics": community_manager.get_trending_topics()}
-
-@app.post("/community/posts", include_in_schema=False)
-def create_community_post(
-    title: str = Body(...),
-    content: str = Body(...),
-    post_type: str = Body(...),
-    tags: List[str] = Body(default=[]),
-    user=Depends(require_user)
-):
-    """Create a new community post"""
-    from .community import PostType
-    try:
-        post_type_enum = PostType(post_type)
-        post = community_manager.create_post(
-            title=title,
-            content=content,
-            post_type=post_type_enum,
-            author_id=user["id"],
-            author_name=user["email"],
-            tags=tags
-        )
-        return {"success": True, "post": post.dict()}
-    except ValueError:
-        raise HTTPException(status_code=400, detail="Invalid post type")
-
-@app.post("/community/posts/{post_id}/replies", include_in_schema=False)
-def add_post_reply(
-    post_id: int,
-    content: str = Body(...),
-    parent_reply_id: Optional[int] = Body(default=None),
-    user=Depends(require_user)
-):
-    """Add a reply to a community post"""
-    try:
-        reply = community_manager.add_reply(
-            post_id=post_id,
-            content=content,
-            author_id=user["id"],
-            author_name=user["email"],
-            parent_reply_id=parent_reply_id
-        )
-        return {"success": True, "reply": reply.dict()}
-    except ValueError as e:
-        raise HTTPException(status_code=404, detail=str(e))
-
-@app.post("/community/posts/{post_id}/vote", include_in_schema=False)
-def vote_on_post(
-    post_id: int,
-    vote_type: str = Body(...),
-    user=Depends(require_user)
-):
-    """Vote on a community post"""
-    from .community import VoteType
-    try:
-        vote_type_enum = VoteType(vote_type)
-        community_manager.vote_on_post(user["id"], post_id, vote_type_enum)
-        return {"success": True}
-    except ValueError as e:
-        raise HTTPException(status_code=400, detail=str(e))
-
-@app.get("/community/knowledge/{article_id}", include_in_schema=False)
-def get_knowledge_article(article_id: int):
-    """Get a specific knowledge base article"""
-    article = community_manager.knowledge_articles.get(article_id)
-    if not article:
-        raise HTTPException(status_code=404, detail="Article not found")
-    
-    # Increment view count
-    article.view_count += 1
-    return article.dict()
-
-@app.post("/collaboration/workspaces", include_in_schema=False)
-def create_shared_workspace(
-    name: str = Body(...),
-    description: str = Body(...),
-    team_members: List[int] = Body(default=[]),
-    user=Depends(require_user)
-):
-    """Create a shared workspace for team collaboration"""
-    workspace = collaboration_features.create_shared_workspace(
-        name=name,
-        description=description,
-        owner_id=user["id"],
-        team_members=team_members
-    )
-    return {"success": True, "workspace": workspace}
-
-@app.post("/collaboration/annotations", include_in_schema=False)
-def add_transaction_annotation(
-    transaction_id: str = Body(...),
-    annotation: str = Body(...),
-    annotation_type: str = Body(default="note"),
-    user=Depends(require_user)
-):
-    """Add annotation to a transaction for team collaboration"""
-    annotation_obj = collaboration_features.add_annotation(
-        transaction_id=transaction_id,
-        user_id=user["id"],
-        annotation=annotation,
-        annotation_type=annotation_type
-    )
-    return {"success": True, "annotation": annotation_obj}
-
-@app.get("/collaboration/workspaces/{workspace_id}/insights", include_in_schema=False)
-def get_team_insights(workspace_id: int, user=Depends(require_user)):
-    """Get collaborative insights for a team workspace"""
-    insights = collaboration_features.get_team_insights(workspace_id)
-    return insights
-
-
-@app.post("/analyze/tx", response_model=TaggedTransaction)
-def analyze_tx(tx: Transaction, _auth: bool = Security(enforce_api_key)):
-    risk, flags = score_risk(tx)
-    category = tag_category(tx)
-    tagged = TaggedTransaction(**_dump(tx), score=risk, flags=flags, category=category)
-    
-    # Execute plugin hooks
-    pm = get_plugin_manager()
-    if pm:
-        pm.execute_hook('transaction_analyzed', _dump(tagged))
-        pm.execute_hook('risk_calculated', {"transaction": _dump(tx), "risk_score": risk, "flags": flags})
-    
-    return tagged
-
-@app.post("/analyze/batch")
-def analyze_batch(txs: List[Transaction], _auth: bool = Security(enforce_api_key)):
-    tagged: List[TaggedTransaction] = []
-    for tx in txs:
-        risk, flags = score_risk(tx)
-        category = tag_category(tx)
-        tagged.append(TaggedTransaction(**_dump(tx), score=risk, flags=flags, category=category))
-    return {"summary": summary(tagged).model_dump(), "items": [t.model_dump() for t in tagged]}
-
-@app.post("/report/csv")
-def report_csv(req: ReportRequest, _auth: bool = Security(enforce_api_key)):
-    df = pd.read_csv(os.path.join(BASE_DIR, "..", "data", "sample_transactions.csv"))
-    df["timestamp"] = pd.to_datetime(df["timestamp"], errors="coerce")
-    for col in ("from_addr", "to_addr"):
-        if col not in df.columns:
-            df[col] = ""
-    wallets = set(getattr(req, "wallet_addresses", None) or ([] if not getattr(req, "address", None) else [req.address]))
-    start = pd.to_datetime(req.start) if getattr(req, "start", None) else df["timestamp"].min()
-    end = pd.to_datetime(req.end) if getattr(req, "end", None) else df["timestamp"].max()
-    mask_wallet = True if not wallets else (df["to_addr"].isin(wallets) | df["from_addr"].isin(wallets))
-    mask = (df["timestamp"] >= start) & (df["timestamp"] <= end) & mask_wallet
-    selected = df[mask].copy()
-    tx_field_names = {f.name for f in dc_fields(Transaction)}
-    items: List[TaggedTransaction] = []
-    for _, row in selected.iterrows():
-        raw = {k: (None if pd.isna(v) else v) for k, v in row.to_dict().items()}
-        raw.setdefault("memo", ""); raw.setdefault("notes", "")
-        clean = {k: v for k, v in raw.items() if k in tx_field_names}
-        tx = Transaction(**clean)
-        risk, flags = score_risk(tx)
-        category = tag_category(tx)
-        items.append(TaggedTransaction(**_dump(tx), score=risk, flags=flags, category=category))
-    return {"csv": csv_export(items)}
-
-
-# ---------------- XRPL parse (posted JSON) ----------------
-@app.post("/integrations/xrpl/parse")
-def parse_xrpl(account: str, payload: List[Dict[str, Any]], _auth: bool = Security(enforce_api_key)):
-    txs = xrpl_json_to_transactions(account, payload)
-    tagged: List[TaggedTransaction] = []
-    for tx in txs:
-        risk, flags = score_risk(tx)
-        category = tag_category(tx)
-        tagged.append(TaggedTransaction(**_dump(tx), score=risk, flags=flags, category=category))
-    return {"summary": summary(tagged).model_dump(), "items": [t.model_dump() for t in tagged]}
-
-@app.post("/analyze/sample")
-def analyze_sample(_auth: bool = Security(enforce_api_key)):
-    data_path = os.path.join(BASE_DIR, "..", "data", "sample_transactions.csv")
-    df = pd.read_csv(data_path)
-    text_cols = ("memo", "notes", "symbol", "direction", "chain", "tx_id", "from_addr", "to_addr")
-    for col in text_cols:
-        if col in df.columns:
-            df[col] = df[col].fillna("").astype(str)
-    if "timestamp" in df.columns:
-        df["timestamp"] = pd.to_datetime(df["timestamp"], errors="coerce").dt.strftime("%Y-%m-%dT%H:%M:%S")
-    for col in ("amount", "fee", "risk_score"):
-        if col in df.columns:
-            df[col] = pd.to_numeric(df[col], errors="coerce")
-    txs: List[Transaction] = []
-    tx_field_names = {f.name for f in dc_fields(Transaction)}
-    for _, row in df.iterrows():
-        raw = {k: (None if pd.isna(v) else v) for k, v in row.to_dict().items()}
-        raw.setdefault("memo", ""); raw.setdefault("notes", "")
-        clean = {k: v for k, v in raw.items() if k in tx_field_names}
-        txs.append(Transaction(**clean))
-    tagged: List[TaggedTransaction] = []
-    for tx in txs:
-        risk, flags = score_risk(tx)
-        category = tag_category(tx)
-        tagged.append(TaggedTransaction(**_dump(tx), score=risk, flags=flags, category=category))
-    return {"summary": summary(tagged).model_dump(), "items": [t.model_dump() for t in tagged]}
-
-
-# ---------------- “Memory” (DB) + email on save ----------------
-@app.post("/analyze_and_save/tx")
-async def analyze_and_save_tx(tx: Transaction, _auth: bool = Security(enforce_api_key)):
-    risk, flags = score_risk(tx)
-    category = tag_category(tx)
-    tagged = TaggedTransaction(**_dump(tx), score=risk, flags=flags, category=category)
-    d = tagged.model_dump()
-    d["risk_score"] = d.get("score")
-    d["risk_flags"] = d.get("flags")
-    d["risk_bucket"] = _risk_bucket(d.get("risk_score", 0))
-    store.save_tagged(d)
-    await live.publish(d)
-    email_result = notify_if_alert(tagged)
-    return {"saved": True, "item": d, "email": email_result}
-
-@app.get("/transactions/{wallet}")
-def get_transactions_for_wallet(wallet: str, limit: int = 100, _auth: bool = Security(enforce_api_key)):
-    rows = store.list_by_wallet(wallet, limit=limit)
-    return {"wallet": wallet, "count": len(rows), "items": rows}
-
-@app.get("/alerts")
-def get_alerts(limit: int = 100, _auth: bool = Security(enforce_api_key)):
-    threshold = float(os.getenv("RISK_THRESHOLD", "0.75"))
-    rows = store.list_alerts(threshold, limit=limit)
-    return {"threshold": threshold, "count": len(rows), "items": rows}
-
-
-# ---------------- XRPL fetch (read-only) ----------------
-@app.get("/integrations/xrpl/fetch")
-def xrpl_fetch(account: str, limit: int = 10, _auth: bool = Security(enforce_api_key)):
-    raw = fetch_account_tx(account, limit=limit)
-    txs = xrpl_json_to_transactions(account, raw)
-    tagged: List[TaggedTransaction] = []
-    for tx in txs:
-        risk, flags = score_risk(tx)
-        category = tag_category(tx)
-        tagged.append(TaggedTransaction(**_dump(tx), score=risk, flags=flags, category=category))
-    return {"count": len(tagged), "items": [t.model_dump() for t in tagged]}
-
-@app.post("/integrations/xrpl/fetch_and_save")
-async def xrpl_fetch_and_save(account: str, limit: int = 10, _auth: bool = Security(enforce_api_key)):
-    raw = fetch_account_tx(account, limit=limit)
-    txs = xrpl_json_to_transactions(account, raw)
-    saved = 0
-    tagged_items: List[Dict[str, Any]] = []
-    emails: List[Dict[str, Any]] = []
-    for tx in txs:
-        risk, flags = score_risk(tx)
+        flags = score_risk(tx)
         category = tag_category(tx)
         tagged = TaggedTransaction(**_dump(tx), score=risk, flags=flags, category=category)
         d = tagged.model_dump()
@@ -1176,368 +168,4 @@
 def alerts_ui_data(limit: int = 100, _user=Depends(require_paid_or_admin)):
     threshold = float(os.getenv("RISK_THRESHOLD", "0.75"))
     rows = store.list_alerts(threshold, limit=limit)
-    return {"threshold": threshold, "count": len(rows), "items": rows}
-
-# Save demo/sample data to DB so dashboard shows data, and live-push
-@app.post("/uiapi/analyze/sample", include_in_schema=False)
-async def ui_analyze_sample(_user=Depends(require_paid_or_admin), _=Depends(csrf_protect_ui)):
-    data_path = os.path.join(BASE_DIR, "..", "data", "sample_transactions.csv")
-    df = pd.read_csv(data_path)
-
-    text_cols = ("memo", "notes", "symbol", "direction", "chain", "tx_id", "from_addr", "to_addr")
-    for col in text_cols:
-        if col in df.columns:
-            df[col] = df[col].fillna("").astype(str)
-
-    if "timestamp" in df.columns:
-        df["timestamp"] = pd.to_datetime(df["timestamp"], errors="coerce").dt.strftime("%Y-%m-%dT%H:%M:%S")
-
-    for col in ("amount", "fee", "risk_score"):
-        if col in df.columns:
-            df[col] = pd.to_numeric(df[col], errors="coerce")
-
-    tx_field_names = {f.name for f in dc_fields(Transaction)}
-    tagged: List[TaggedTransaction] = []
-    saved = 0
-
-    for _, row in df.iterrows():
-        raw = {k: (None if pd.isna(v) else v) for k, v in row.to_dict().items()}
-        raw.setdefault("memo", ""); raw.setdefault("notes", "")
-        clean = {k: v for k, v in raw.items() if k in tx_field_names}
-        tx = Transaction(**clean)
-
-        risk, flags = score_risk(tx)
-        category = tag_category(tx)
-        t = TaggedTransaction(**_dump(tx), score=risk, flags=flags, category=category)
-        tagged.append(t)
-
-        d = t.model_dump()
-        d["risk_score"] = d.get("score")
-        d["risk_flags"] = d.get("flags")
-        d["risk_bucket"] = _risk_bucket(d.get("risk_score", 0))
-        store.save_tagged(d)
-        saved += 1
-        await live.publish(d)
-
-    return {"summary": summary(tagged).model_dump(), "saved": saved, "items": [t.model_dump() for t in tagged]}
-
-# Session-protected XRPL fetch used by the dashboard button
-@app.post("/uiapi/integrations/xrpl/fetch_and_save", include_in_schema=False)
-async def ui_xrpl_fetch_and_save(account: str, limit: int = 10, _user=Depends(require_paid_or_admin), _=Depends(csrf_protect_ui)):
-    raw = fetch_account_tx(account, limit=limit)
-    txs = xrpl_json_to_transactions(account, raw)
-    saved = 0
-    tagged_items: List[Dict[str, Any]] = []
-    emails: List[Dict[str, Any]] = []
-    for tx in txs:
-        risk, flags = score_risk(tx)
-        category = tag_category(tx)
-        tagged = TaggedTransaction(**_dump(tx), score=risk, flags=flags, category=category)
-        d = tagged.model_dump()
-        d["risk_score"] = d.get("score")
-        d["risk_flags"] = d.get("flags")
-        d["risk_bucket"] = _risk_bucket(d.get("risk_score", 0))
-        store.save_tagged(d)
-        saved += 1
-        tagged_items.append(d)
-        emails.append(notify_if_alert(tagged))
-        await live.publish(d)
-    return {
-        "account": account,
-        "requested": limit,
-        "fetched": len(txs),
-        "saved": saved,
-        "threshold": float(os.getenv("RISK_THRESHOLD", "0.75")),
-        "items": tagged_items,
-        "emails": emails,
-    }
-
-# Recent items for the dashboard (all or only alerts) - Optimized with caching
-@app.get("/uiapi/recent", include_in_schema=False)
-@performance_cache(ttl=30, key_func=lambda limit, only_alerts, _user=None: f"recent:{limit}:{only_alerts}")
-def ui_recent(limit: int = 50, only_alerts: bool = False, _user=Depends(require_paid_or_admin)):
-    if only_alerts:
-        thr = float(os.getenv("RISK_THRESHOLD", "0.75"))
-        rows = store.list_alerts(threshold=thr, limit=limit)
-    else:
-        rows = store.list_all(limit=limit)
-    return {"items": rows}
-
-# Powerful transactions search for folders + filters UI
-@app.get("/uiapi/transactions/search", include_in_schema=False)
-def ui_search_transactions(
-    wallet_from: Optional[str] = None,
-    wallet_to: Optional[str] = None,
-    tx_type: Optional[str] = None,   # 'sale'|'purchase' -> 'out'|'in'; or 'in'|'out'
-    date_from: Optional[str] = None,
-    date_to: Optional[str] = None,
-    min_amount: Optional[float] = None,
-    max_amount: Optional[float] = None,
-    category: Optional[str] = None,
-    risk_bucket: Optional[str] = None,  # low|medium|high
-    limit: int = 1000,
-    _user=Depends(require_paid_or_admin),
-):
-    rows = store.list_all(limit=10000)
-
-    def _type_ok(r):
-        if not tx_type: return True
-        t = tx_type.lower().strip()
-        want = {"sale": "out", "purchase": "in"}.get(t, t)
-        return str(r.get("direction","")).lower() == want
-
-    def _between_dt(r):
-        ts = _safe_dt(r.get("timestamp"))
-        if date_from and ts < _safe_dt(date_from): return False
-        if date_to and ts > _safe_dt(date_to): return False
-        return True
-
-    def _amt_ok(r):
-        a = float(r.get("amount") or 0)
-        if min_amount is not None and a < float(min_amount): return False
-        if max_amount is not None and a > float(max_amount): return False
-        return True
-
-    def _bucket_ok(r):
-        if not risk_bucket: return True
-        b = r.get("risk_bucket") or _risk_bucket(_row_score(r))
-        return str(b).lower() == risk_bucket.lower()
-
-    sel = []
-    for r in rows:
-        if wallet_from and str(r.get("from_addr","")).lower() != wallet_from.lower(): continue
-        if wallet_to   and str(r.get("to_addr","")).lower()   != wallet_to.lower():   continue
-        if category and str(r.get("category","")).lower() != category.lower():       continue
-        if not _type_ok(r): continue
-        if not _between_dt(r): continue
-        if not _amt_ok(r): continue
-        if not _bucket_ok(r): continue
-        sel.append(r)
-
-    sel.sort(key=lambda x: _safe_dt(x.get("timestamp")), reverse=True)
-    return {"count": len(sel[:limit]), "items": sel[:limit]}
-
-# Profile / Transactions / Years + QuickBooks export
-@app.get("/uiapi/profile/years", include_in_schema=False)
-def ui_profile_years(_user=Depends(require_paid_or_admin)):
-    rows = store.list_all(limit=50000)
-    years = set()
-    cutoff = datetime.utcnow() - timedelta(days=730)  # 2 years window
-    for r in rows:
-        ts = _safe_dt(r.get("timestamp"))
-        if ts >= cutoff:
-            years.add(ts.year)
-    return {"years": sorted(years, reverse=True)}
-
-@app.get("/uiapi/profile/year/{year}", include_in_schema=False)
-def ui_profile_year(year: int, limit: int = 10000, _user=Depends(require_paid_or_admin)):
-    rows = store.list_all(limit=50000)
-    yr_rows = []
-    for r in rows:
-        ts = _safe_dt(r.get("timestamp"))
-        if ts.year == int(year):
-            yr_rows.append(r)
-    yr_rows.sort(key=lambda x: _safe_dt(x.get("timestamp")), reverse=True)
-    return {"year": int(year), "count": len(yr_rows[:limit]), "items": yr_rows[:limit]}
-
-@app.get("/uiapi/profile/year/{year}/export", include_in_schema=False)
-def ui_profile_year_export(year: int, format: str = "qb", _user=Depends(require_paid_or_admin)):
-    rows = ui_profile_year(year=year, _user=_user)["items"]
-    if not rows:
-        return StreamingResponse(iter([""]), media_type="text/csv", headers={"Content-Disposition": f"attachment; filename=Transactions-{year}.csv"})
-    df = pd.DataFrame(rows)
-
-    for c in ("timestamp","tx_id","from_addr","to_addr","amount","symbol","direction","fee","category","memo","notes","risk_score"):
-        if c not in df.columns: df[c] = None
-
-    out = pd.DataFrame({
-        "Date": pd.to_datetime(df["timestamp"], errors="coerce").dt.strftime("%Y-%m-%d"),
-        "Time": pd.to_datetime(df["timestamp"], errors="coerce").dt.strftime("%H:%M:%S"),
-        "Type": df["direction"].fillna(""),
-        "From": df["from_addr"].fillna(""),
-        "To": df["to_addr"].fillna(""),
-        "Amount": pd.to_numeric(df["amount"], errors="coerce").fillna(0.0),
-        "Currency": df["symbol"].fillna(""),
-        "Fee": pd.to_numeric(df["fee"], errors="coerce").fillna(0.0),
-        "Category": df["category"].fillna("unknown"),
-        "Risk Score": df["risk_score"].apply(lambda x: float(x) if pd.notna(x) else 0.0),
-        "Risk Bucket": df["risk_score"].apply(lambda x: _risk_bucket(x if pd.notna(x) else 0.0)),
-        "Description": df["memo"].fillna("") + (" " + df["notes"].fillna("")),
-        "Tx ID": df["tx_id"].fillna(""),
-    })
-
-    buf = StringIO()
-    out.to_csv(buf, index=False)
-    buf.seek(0)
-    return StreamingResponse(
-        iter([buf.read()]),
-        media_type="text/csv",
-        headers={"Content-Disposition": f"attachment; filename=Transactions-{year}-QuickBooks.csv"},
-    )
-
-
-# ---------------- UI: Dashboard & Alerts ----------------
-@app.get("/dashboard", name="ui_dashboard", include_in_schema=False)
-def ui_dashboard(request: Request, _user=Depends(require_paid_or_admin)):
-    rows = store.list_all(limit=200)
-    total = len(rows)
-    threshold = float(os.getenv("RISK_THRESHOLD", "0.75"))
-    alerts = [r for r in rows if _row_score(r) >= threshold]
-    avg_risk = round(sum(_row_score(r) for r in rows) / total, 3) if total else 0.0
-    cats: Dict[str, int] = {}
-    for r in rows:
-        c = r.get("category") or "unknown"
-        cats[c] = cats.get(c, 0) + 1
-    metrics_data = {"total": total, "alerts": len(alerts), "avg_risk": avg_risk, "categories": cats}
-    resp = templates.TemplateResponse("dashboard.html", {
-        "request": request,
-        "title": "Dashboard",
-        "key": None,
-        "metrics": metrics_data,
-        "rows": rows,
-        "threshold": threshold
-    })
-    issue_csrf_cookie(resp)
-    return resp
-
-@app.get("/alerts-ui", name="ui_alerts", include_in_schema=False)
-def ui_alerts(request: Request, _user=Depends(require_paid_or_admin)):
-    threshold = float(os.getenv("RISK_THRESHOLD", "0.75"))
-    rows = store.list_alerts(threshold=threshold, limit=500)
-    return templates.TemplateResponse("alerts.html", {"request": request, "title": f"Alerts (≥ {threshold})", "key": None, "rows": rows})
-
-
-# ---------------- Admin / Email tests ----------------
-@app.get("/admin/test-email", include_in_schema=False)
-def admin_test_email(request: Request):
-    key = request.query_params.get("key") or ""
-    expected = expected_api_key() or ""
-    if key != expected:
-        return HTMLResponse(content="Unauthorized. Append ?key=YOUR_API_KEY", status_code=401)
-    tx = Transaction(
-        tx_id="TEST-ALERT-123",
-        timestamp=datetime.utcnow().isoformat(),
-        chain="XRPL",
-        from_addr="rTEST_FROM",
-        to_addr="rTEST_TO",
-        amount=123.45,
-        symbol="XRP",
-        direction="out",
-        memo="Test email",
-        fee=0.0001,
-    )
-    tagged = TaggedTransaction(**_dump(tx), score=0.99, flags=["test_high_risk"], category="test-alert")
-    return {"ok": True, "email": notify_if_alert(tagged)}
-
-class NotifyRequest(BaseModel):
-    email: EmailStr
-
-@app.post("/notify/test")
-def notify_test(payload: NotifyRequest = Body(...), _auth: bool = Security(enforce_api_key)):
-    return _send_email("Klerno Labs Test", "✅ Your Klerno Labs email system is working!", payload.email)
-
-
-# ---------------- Debug ----------------
-@app.get("/_debug/api_key")
-def debug_api_key(x_api_key: str | None = Header(default=None)):
-    exp = expected_api_key()
-    preview = (exp[:4] + "..." + exp[-4:]) if exp else ""
-    return {"received_header": x_api_key, "expected_loaded_from_env": bool(exp), "expected_length": len(exp or ""), "expected_preview": preview}
-
-@app.get("/_debug/routes", include_in_schema=False)
-def list_routes():
-    return {"routes": [r.path for r in app.router.routes]}
-
-
-# ---------------- LLM Explain & AI Endpoints ----------------
-class AskRequest(BaseModel):
-    question: str
-
-class BatchTx(BaseModel):
-    items: List[Transaction]
-
-@app.post("/explain/tx")
-def explain_tx_endpoint(tx: Transaction, _auth: bool = Security(enforce_api_key)):
-    try:
-        text = explain_tx(_dump(tx))
-        return {"explanation": text}
-    except Exception as e:
-        return JSONResponse(status_code=500, content={"error": str(e)})
-
-@app.post("/explain/batch")
-def explain_batch_endpoint(payload: BatchTx, _auth: bool = Security(enforce_api_key)):
-    try:
-        txs = [_dump(t) for t in payload.items]
-        result = explain_batch(txs)
-        return result
-    except Exception as e:
-        return JSONResponse(status_code=500, content={"error": str(e)})
-
-@app.post("/ask")
-def ask_endpoint(req: AskRequest, _auth: bool = Security(enforce_api_key)):
-    try:
-        rows = store.list_all(limit=10000)
-        spec = ask_to_filters(req.question)
-        filtered = _apply_filters_safe(rows, spec)
-        answer = explain_selection(req.question, filtered)
-        preview = filtered[:50]
-        return {"filters": spec, "count": len(filtered), "preview": preview, "answer": answer}
-    except Exception as e:
-        return JSONResponse(status_code=500, content={"error": str(e)})
-
-@app.get("/explain/summary")
-def explain_summary(days: int = 7, wallet: str | None = None, _auth: bool = Security(enforce_api_key)):
-    try:
-        rows = store.list_by_wallet(wallet, limit=5000) if wallet else store.list_all(limit=5000)
-        cutoff = datetime.utcnow() - timedelta(days=max(1, min(days, 90)))
-        recent = []
-        for r in rows:
-            try:
-                t = datetime.fromisoformat(str(r.get("timestamp")))
-                if t >= cutoff:
-                    recent.append(r)
-            except Exception:
-                continue
-        return summarize_rows(recent, title=f"Last {days} days summary")
-    except Exception as e:
-        return JSONResponse(status_code=500, content={"error": str(e)})
-
-# NLQ → filters + AI search wrappers (session-protected for UI)
-class NLQRequest(BaseModel):
-    query: str
-
-@app.post("/ai/nlq-to-filters", include_in_schema=False)
-def ai_nlq_to_filters(req: NLQRequest, _user=Depends(require_paid_or_admin)):
-    try:
-        spec = ask_to_filters(req.query)
-        return {"filters": spec}
-    except Exception as e:
-        return JSONResponse(status_code=500, content={"error": str(e)})
-
-@app.post("/ai/search", include_in_schema=False)
-def ai_search(req: NLQRequest, _user=Depends(require_paid_or_admin)):
-    try:
-        spec = ask_to_filters(req.query)
-        rows = store.list_all(limit=10000)
-        filtered = _apply_filters_safe(rows, spec)
-        return {"filters": spec, "count": len(filtered), "items": filtered[:1000]}
-    except Exception as e:
-        return JSONResponse(status_code=500, content={"error": str(e)})
-
-# simple anomaly scoring (z-score on amounts)
-@app.get("/ai/anomaly/scores", include_in_schema=False)
-def ai_anomaly_scores(limit: int = 100, _user=Depends(require_paid_or_admin)):
-    rows = store.list_all(limit=20000)
-    if not rows: return {"count": 0, "items": []}
-    df = pd.DataFrame(rows)
-    if "amount" not in df.columns: return {"count": 0, "items": []}
-    df["timestamp"] = pd.to_datetime(df["timestamp"], errors="coerce")
-    df["amount"] = pd.to_numeric(df["amount"], errors="coerce").fillna(0.0)
-    if df["amount"].std(ddof=0) == 0:
-        df["anomaly_score"] = 0.0
-    else:
-        df["anomaly_score"] = (df["amount"] - df["amount"].mean()) / (df["amount"].std(ddof=0) or 1)
-    df["anomaly_score"] = df["anomaly_score"].abs()
-    df.sort_values(["anomaly_score", "timestamp"], ascending=[False, False], inplace=True)
-    items = df.head(limit).to_dict(orient="records")
-    return {"count": len(items), "items": items}+    return {"threshold": threshold, "count": len(rows), "items": rows}