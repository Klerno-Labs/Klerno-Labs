--- conflicted
+++ resolved
@@ -1,12 +1,10 @@
 # ==============================================================================
-# Klerno Labs - Main Application
-# ==============================================================================
-# This Python script ensures clarity and correctness. It merges logic cleanly,
-# removes redundant code, and organizes imports and functionality in a structured manner.
+# Klerno Labs - Main Application (resolved)
+# ==============================================================================
+
 from __future__ import annotations
 
 import asyncio
-import hmac
 import os
 import secrets
 from collections.abc import Awaitable, Callable
@@ -16,14 +14,8 @@
 from typing import Any, Optional, List, Dict, Tuple
 
 import pandas as pd
-<<<<<<< HEAD
 import sqlite3
-from dataclasses import asdict, is_dataclass, fields as dc_fields
-
-from fastapi import FastAPI, Security, Header, Request, Body, HTTPException, Depends, Form, WebSocket, Response
-from fastapi.responses import StreamingResponse, HTMLResponse, JSONResponse, RedirectResponse, FileResponse
-from fastapi.templating import Jinja2Templates
-=======
+
 from fastapi import (
     Body,
     Depends,
@@ -40,101 +32,81 @@
     JSONResponse,
     RedirectResponse,
     StreamingResponse,
+    FileResponse,
 )
->>>>>>> 903e76f3
 from fastapi.staticfiles import StaticFiles
 from fastapi.templating import Jinja2Templates
 from pydantic import BaseModel, EmailStr
 from starlette.middleware.base import BaseHTTPMiddleware
 from starlette.middleware.gzip import GZipMiddleware
 
-# Fast JSON (fallback to default if ORJSON not installed)
+# ---------- Optional high-performance JSON ----------
 try:
-    from fastapi.responses import ORJSONResponse as FastJSON
-
+    from fastapi.responses import ORJSONResponse as FastJSON  # type: ignore
     DEFAULT_RESP_CLS = FastJSON
-except ImportError:
-    FastJSON = JSONResponse
+except Exception:
+    FastJSON = JSONResponse  # type: ignore
     DEFAULT_RESP_CLS = JSONResponse
 
-<<<<<<< HEAD
-# NEW: for live push hub
-import asyncio, json
-from functools import lru_cache
-
-from . import store
-from .models import Transaction, TaggedTransaction, ReportRequest
-from .guardian import score_risk
-from .compliance import tag_category
-from .reporter import csv_export, summary
-from .integrations.xrp import xrpl_json_to_transactions, fetch_account_tx
-from .security import enforce_api_key, expected_api_key
-from .security_session import hash_pw, verify_pw, issue_jwt
-
-# XRPL Payment and Subscription modules
-from .config import settings
-from .xrpl_payments import create_payment_request, verify_payment, get_network_info
-from .subscriptions import (
-    SubscriptionTier, TierDetails, Subscription, get_tier_details,
-    get_all_tiers, get_user_subscription, create_subscription,
-    has_active_subscription, require_active_subscription
-)
-
-# Auth/Paywall routers
-from . import auth as auth_router
-from . import paywall_hooks as paywall_hooks
-from .deps import require_paid_or_admin, require_user, require_admin
-=======
-# Importing modules
+# ---------- Local modules ----------
 from . import auth as auth_router
 from . import paywall_hooks as paywall_hooks
 from . import store
 from .admin import router as admin_router
 from .compliance import tag_category
-from .deps import require_paid_or_admin, require_user
+from .deps import require_paid_or_admin, require_user, require_admin
 from .guardian import score_risk
 from .integrations.xrp import fetch_account_tx, xrpl_json_to_transactions
 from .models import ReportRequest, TaggedTransaction, Transaction
 from .reporter import csv_export, summary
->>>>>>> 903e76f3
 from .routes.analyze_tags import router as analyze_tags_router
 from .security import enforce_api_key, expected_api_key
-from .security_session import hash_pw, issue_jwt, verify_pw
+from .security_session import (
+    hash_pw,
+    issue_jwt,
+    verify_pw,
+    SESSION_COOKIE,
+    issue_csrf_cookie,
+    csrf_protect_ui,
+)
+
+# XRPL Subscription/Payments + settings
+from .config import settings
+from .xrpl_payments import create_payment_request, verify_payment, get_network_info
+from .subscriptions import (
+    SubscriptionTier,
+    Subscription,
+    get_user_subscription,
+    create_subscription,
+)
 
 # ---------- Optional LLM helpers ----------
 try:
     from .llm import apply_filters as _llm_apply_filters
-    from .llm import (
-        ask_to_filters,
-        explain_batch,
-        explain_selection,
-        explain_tx,
-        summarize_rows,
-    )
-except ImportError:
-    from .llm import (
-        ask_to_filters,
-        explain_batch,
-        explain_selection,
-        explain_tx,
-        summarize_rows,
-    )
-    _llm_apply_filters = None
-
-
-# ==============================================================================
-# Utility Functions
+    from .llm import ask_to_filters, explain_batch, explain_selection, explain_tx, summarize_rows
+except Exception:
+    # Fallback if apply_filters isn't present
+    from .llm import ask_to_filters, explain_batch, explain_selection, explain_tx, summarize_rows
+    _llm_apply_filters = None  # type: ignore
+
+# ==============================================================================
+# Config derived from environment (safe defaults for dev)
+# ==============================================================================
+DEMO_MODE = os.getenv("DEMO_MODE", "true").strip().lower() == "true"
+ADMIN_EMAIL = os.getenv("ADMIN_EMAIL", "admin@klerno.dev").lower().strip()
+
+# ==============================================================================
+# Utilities
 # ==============================================================================
 
 def _apply_filters_safe(rows: list[dict[str, Any]], spec: dict[str, Any]) -> list[dict[str, Any]]:
     """Fallback if llm.apply_filters isn't available."""
     if _llm_apply_filters:
-        return _llm_apply_filters(rows, spec)
+        return _llm_apply_filters(rows, spec)  # type: ignore
     if not spec:
         return rows
     out = rows
     for k, v in spec.items():
-        # Handle numeric/date operators
         if k in ("min_amount", "max_amount"):
             key = "amount"
             if k == "min_amount":
@@ -157,7 +129,6 @@
 
 
 def _dump(obj: Any) -> dict[str, Any]:
-    """Return a dict from either a Pydantic model or a dataclass."""
     if hasattr(obj, "model_dump"):
         return obj.model_dump()
     if is_dataclass(obj):
@@ -169,7 +140,6 @@
 
 
 def _safe_dt(x) -> datetime:
-    """Parse a datetime safely."""
     try:
         return datetime.fromisoformat(str(x).replace("Z", ""))
     except Exception:
@@ -177,7 +147,6 @@
 
 
 def _risk_bucket(score: float) -> str:
-    """Categorize risk score into buckets."""
     s = float(score or 0)
     if s < 0.33:
         return "low"
@@ -187,7 +156,6 @@
 
 
 def _row_score(r: dict[str, Any]) -> float:
-    """NaN-safe getter for risk score."""
     try:
         val = r.get("score", None)
         if val is None or (isinstance(val, float) and pd.isna(val)):
@@ -198,14 +166,11 @@
     except Exception:
         return 0.0
 
-
-# ==============================================================================
-# Security Middleware
+# ==============================================================================
+# Middleware
 # ==============================================================================
 
 class SecurityHeadersMiddleware(BaseHTTPMiddleware):
-    """Middleware to enforce security headers."""
-
     def __init__(self, app):
         super().__init__(app)
         self.enable_hsts = os.getenv("ENABLE_HSTS", "true").lower() == "true"
@@ -232,8 +197,6 @@
 
 
 class RequestIDMiddleware(BaseHTTPMiddleware):
-    """Middleware to assign request IDs."""
-
     async def dispatch(self, request: Request, call_next):
         rid = request.headers.get("X-Request-ID") or secrets.token_hex(8)
         request.state.request_id = rid
@@ -241,23 +204,19 @@
         resp.headers.setdefault("X-Request-ID", rid)
         return resp
 
-
-# ==============================================================================
-# FastAPI Application Setup
-# ==============================================================================
-
-# Application setup
+# ==============================================================================
+# App Setup
+# ==============================================================================
+
 app = FastAPI(
     title="Klerno Labs API (MVP) — XRPL First",
     default_response_class=DEFAULT_RESP_CLS,
 )
 
-# Middleware
 app.add_middleware(RequestIDMiddleware)
 app.add_middleware(SecurityHeadersMiddleware)
 app.add_middleware(GZipMiddleware, minimum_size=512)
 
-<<<<<<< HEAD
 @app.on_event("startup")
 async def _log_startup_info():
     env = os.getenv("APP_ENV", "dev")
@@ -266,27 +225,25 @@
     print(f"[startup] APP_ENV={env} PORT={port} WORKERS={workers}")
 
 # Static & templates
-=======
-# Static files and templates
->>>>>>> 903e76f3
 BASE_DIR = os.path.dirname(__file__)
 app.mount("/static", StaticFiles(directory=os.path.join(BASE_DIR, "static")), name="static")
 templates = Jinja2Templates(directory=os.path.join(BASE_DIR, "templates"))
 templates.env.globals["url_path_for"] = app.url_path_for
 
-# Include routers
+# Routers
 app.include_router(auth_router.router)
 app.include_router(paywall_hooks.router)
 app.include_router(analyze_tags_router)
 app.include_router(admin_router)
 
-# Database initialization
+# DB init
 store.init_db()
 
-<<<<<<< HEAD
-# --- Bootstrap single admin account (email/password) ---
-BOOT_ADMIN_EMAIL = "klerno@outlook.com".lower().strip()
-BOOT_ADMIN_PASSWORD = "Labs2025"
+# ==============================================================================
+# Bootstrap admin (local/dev convenience)
+# ==============================================================================
+BOOT_ADMIN_EMAIL = os.getenv("BOOTSTRAP_ADMIN_EMAIL", ADMIN_EMAIL).lower().strip()
+BOOT_ADMIN_PASSWORD = os.getenv("BOOTSTRAP_ADMIN_PASSWORD", "ChangeMe123!")
 
 existing = store.get_user_by_email(BOOT_ADMIN_EMAIL)
 if not existing:
@@ -297,9 +254,10 @@
         subscription_active=True,
     )
 
-# ---- Live push hub (WebSocket) ----------------------------------------------
+# ==============================================================================
+# Live push hub (WebSocket)
+# ==============================================================================
 class LiveHub:
-    """In-process pub/sub for real-time pushes."""
     def __init__(self):
         self._clients: dict[WebSocket, set[str]] = {}
         self._lock = asyncio.Lock()
@@ -344,6 +302,7 @@
         while True:
             msg = await ws.receive_text()
             try:
+                import json
                 data = json.loads(msg) if msg else {}
             except Exception:
                 data = {}
@@ -356,15 +315,13 @@
     finally:
         await live.remove(ws)
 
-# Tiny HTTP probe so hitting /ws/alerts with GET doesn't 404
 @app.get("/ws/alerts", include_in_schema=False)
 def ws_alerts_probe():
     return {"ok": True, "hint": "connect with WebSocket at ws(s)://<host>/ws/alerts"}
 
-
-# =========================
-# Email (SendGrid)
-# =========================
+# ==============================================================================
+# Email (SendGrid) — optional
+# ==============================================================================
 SENDGRID_KEY = os.getenv("SENDGRID_API_KEY", "").strip()
 ALERT_FROM = os.getenv("ALERT_EMAIL_FROM", "").strip()
 ALERT_TO = os.getenv("ALERT_EMAIL_TO", "").strip()
@@ -374,8 +331,8 @@
     if not (SENDGRID_KEY and ALERT_FROM and recipient):
         return {"sent": False, "reason": "missing SENDGRID_API_KEY/ALERT_EMAIL_FROM/ALERT_EMAIL_TO"}
     try:
-        from sendgrid import SendGridAPIClient
-        from sendgrid.helpers.mail import Mail, Email, To, Content
+        from sendgrid import SendGridAPIClient  # type: ignore
+        from sendgrid.helpers.mail import Mail, Email, To, Content  # type: ignore
         msg = Mail(
             from_email=Email(ALERT_FROM),
             to_emails=To(recipient),
@@ -410,33 +367,22 @@
     ]
     return _send_email(subject, "\n".join(lines))
 
-
-# ---------------- Root, Landing & health ----------------
+# ==============================================================================
+# Root & health & favicon
+# ==============================================================================
 @app.get("/", include_in_schema=False)
 def root_page():
-    """Simple root page for uptime checks and human confirmation.
-    Shows a link to interactive API docs.
-    """
     html = (
-        "<!doctype html>\n"
-        "<html><head><meta charset='utf-8'><title>Klerno Labs</title>"
-        "<meta name='viewport' content='width=device-width,initial-scale=1'>"
+        "<!doctype html><html><head><meta charset='utf-8'>"
+        "<title>Klerno Labs</title><meta name='viewport' content='width=device-width,initial-scale=1'>"
         "<link rel='icon' href='/favicon.ico'></head>"
-        "<body style=\"font-family: system-ui, -apple-system, 'Segoe UI', Roboto, Arial, sans-serif;"
-        " line-height:1.4; padding:2rem; max-width: 720px; margin: 0 auto;\">"
-        "<h1 style='margin:0 0 0.5rem 0'>Klerno Labs is running ✅</h1>"
-        "<p>This instance is healthy. Explore the API using the interactive docs:</p>"
-        "<p><a href='/docs' style='font-weight:600'>Open /docs</a></p>"
+        "<body style=\"font-family:system-ui;padding:2rem;max-width:760px;margin:0 auto\">"
+        "<h1>Klerno Labs is running ✅</h1>"
+        "<p>Open the interactive API: <a href='/docs'>/docs</a></p>"
         "</body></html>"
     )
     return HTMLResponse(content=html, status_code=200)
 
-@app.get("/landing", include_in_schema=False)
-def landing(request: Request):
-    resp = templates.TemplateResponse("landing.html", {"request": request})
-    issue_csrf_cookie(resp)
-    return resp
-
 @app.head("/", include_in_schema=False)
 def root_head():
     return HTMLResponse(status_code=200)
@@ -449,17 +395,16 @@
 def healthz():
     return {"status": "ok"}
 
-# --------------- Favicon & static -----------------
 @app.get("/favicon.ico", include_in_schema=False)
 def favicon():
     ico_path = os.path.join(BASE_DIR, "static", "favicon.ico")
     if os.path.exists(ico_path):
         return FileResponse(ico_path, media_type="image/x-icon")
-    # If not present, 404 clearly instead of HTML error page
     raise HTTPException(status_code=404, detail="favicon not found")
 
-
-# ---------------- UI Login / Signup / Logout ----------------
+# ==============================================================================
+# UI: auth pages
+# ==============================================================================
 @app.get("/login", include_in_schema=False)
 def login_page(request: Request, error: str | None = None):
     resp = templates.TemplateResponse("login.html", {"request": request, "error": error})
@@ -476,7 +421,7 @@
     is_paid = bool(user.get("subscription_active")) or user.get("role") == "admin" or DEMO_MODE
     dest = "/dashboard" if is_paid else "/paywall"
     resp = RedirectResponse(url=dest, status_code=303)
-    resp.set_cookie(SESSION_COOKIE, token, **_cookie_kwargs(request))
+    resp.set_cookie(SESSION_COOKIE, token, path="/", httponly=True, secure=False)  # cookie args can be refined in security_session
     return resp
 
 @app.get("/signup", include_in_schema=False)
@@ -498,7 +443,7 @@
     token = issue_jwt(user["id"], user["email"], user["role"])
     dest = "/dashboard" if (sub_active or role == "admin" or DEMO_MODE) else "/paywall"
     resp = RedirectResponse(url=dest, status_code=303)
-    resp.set_cookie(SESSION_COOKIE, token, **_cookie_kwargs(request))
+    resp.set_cookie(SESSION_COOKIE, token, path="/", httponly=True, secure=False)
     return resp
 
 @app.get("/logout", include_in_schema=False)
@@ -507,8 +452,9 @@
     resp.delete_cookie(SESSION_COOKIE, path="/")
     return resp
 
-
-# --- User & Settings API ---
+# ==============================================================================
+# User settings
+# ==============================================================================
 class SettingsPayload(BaseModel):
     x_api_key: Optional[str] = None
     risk_threshold: Optional[float] = None
@@ -537,11 +483,11 @@
     if "time_range_days" in patch:
         patch["time_range_days"] = max(1, int(patch["time_range_days"]))
     store.save_settings(user["id"], patch)
-    settings = store.get_settings(user["id"])
-    return {"ok": True, "settings": settings}
-
-
-# ---------------- Core API ----------------
+    return {"ok": True, "settings": store.get_settings(user["id"])}
+
+# ==============================================================================
+# Core APIs
+# ==============================================================================
 @app.post("/analyze/tx", response_model=TaggedTransaction)
 def analyze_tx(tx: Transaction, _auth: bool = Security(enforce_api_key)):
     risk, flags = score_risk(tx)
@@ -581,18 +527,6 @@
         category = tag_category(tx)
         items.append(TaggedTransaction(**_dump(tx), score=risk, flags=flags, category=category))
     return {"csv": csv_export(items)}
-
-
-# ---------------- XRPL parse (posted JSON) ----------------
-@app.post("/integrations/xrpl/parse")
-def parse_xrpl(account: str, payload: List[Dict[str, Any]], _auth: bool = Security(enforce_api_key)):
-    txs = xrpl_json_to_transactions(account, payload)
-    tagged: List[TaggedTransaction] = []
-    for tx in txs:
-        risk, flags = score_risk(tx)
-        category = tag_category(tx)
-        tagged.append(TaggedTransaction(**_dump(tx), score=risk, flags=flags, category=category))
-    return {"summary": summary(tagged).model_dump(), "items": [t.model_dump() for t in tagged]}
 
 @app.post("/analyze/sample")
 def analyze_sample(_auth: bool = Security(enforce_api_key)):
@@ -621,8 +555,7 @@
         tagged.append(TaggedTransaction(**_dump(tx), score=risk, flags=flags, category=category))
     return {"summary": summary(tagged).model_dump(), "items": [t.model_dump() for t in tagged]}
 
-
-# ---------------- “Memory” (DB) + email on save ----------------
+# Save + alert + live publish
 @app.post("/analyze_and_save/tx")
 async def analyze_and_save_tx(tx: Transaction, _auth: bool = Security(enforce_api_key)):
     risk, flags = score_risk(tx)
@@ -648,8 +581,7 @@
     rows = store.list_alerts(threshold, limit=limit)
     return {"threshold": threshold, "count": len(rows), "items": rows}
 
-
-# ---------------- XRPL fetch (read-only) ----------------
+# XRPL
 @app.get("/integrations/xrpl/fetch")
 def xrpl_fetch(account: str, limit: int = 10, _auth: bool = Security(enforce_api_key)):
     raw = fetch_account_tx(account, limit=limit)
@@ -691,8 +623,13 @@
         "emails": emails,
     }
 
-
-# ---------------- CSV export (DB) ----------------
+# CSV exports
+def _check_key_param_or_header(key: Optional[str] = None, x_api_key: Optional[str] = Header(default=None)):
+    exp = expected_api_key() or ""
+    incoming = (key or "").strip() or (x_api_key or "").strip()
+    if exp and incoming != exp:
+        raise HTTPException(status_code=401, detail="unauthorized")
+
 @app.get("/export/csv")
 def export_csv_from_db(wallet: str | None = None, limit: int = 1000, _auth: bool = Security(enforce_api_key)):
     rows = store.list_by_wallet(wallet, limit=limit) if wallet else store.list_all(limit=limit)
@@ -700,14 +637,6 @@
         return {"rows": 0, "csv": ""}
     df = pd.DataFrame(rows)
     return {"rows": len(rows), "csv": df.to_csv(index=False)}
-
-
-# ---- helper: allow ?key=... or x-api-key header for download ----
-def _check_key_param_or_header(key: Optional[str] = None, x_api_key: Optional[str] = Header(default=None)):
-    exp = expected_api_key() or ""
-    incoming = (key or "").strip() or (x_api_key or "").strip()
-    if exp and incoming != exp:
-        raise HTTPException(status_code=401, detail="unauthorized")
 
 @app.get("/export/csv/download")
 def export_csv_download(wallet: str | None = None, limit: int = 1000, key: Optional[str] = None, x_api_key: Optional[str] = Header(None)):
@@ -719,29 +648,19 @@
     buf.seek(0)
     return StreamingResponse(iter([buf.read()]), media_type="text/csv", headers={"Content-Disposition": "attachment; filename=klerno-export.csv"})
 
-
-# ---------------- CSV export (UI, session-protected) ----------------
+# UI API export (session)
 @app.get("/uiapi/export/csv/download", include_in_schema=False)
-def ui_export_csv_download(
-    wallet: str | None = None,
-    limit: int = 1000,
-    _user = Depends(require_paid_or_admin),
-):
+def ui_export_csv_download(wallet: str | None = None, limit: int = 1000, _user = Depends(require_paid_or_admin)):
     rows = store.list_by_wallet(wallet, limit=limit) if wallet else store.list_all(limit=limit)
     df = pd.DataFrame(rows)
     buf = StringIO()
     df.to_csv(buf, index=False)
     buf.seek(0)
-    return StreamingResponse(
-        iter([buf.read()]),
-        media_type="text/csv",
-        headers={"Content-Disposition": "attachment; filename=klerno-export.csv"},
-    )
-
-
-# ---------------- Metrics (JSON) ----------------
-
-# tiny in-proc TTL cache to avoid heavy recompute
+    return StreamingResponse(iter([buf.read()]), media_type="text/csv", headers={"Content-Disposition": "attachment; filename=klerno-export.csv"})
+
+# ==============================================================================
+# Metrics
+# ==============================================================================
 _METRICS_CACHE: Dict[Tuple[Optional[float], Optional[int]], Tuple[float, Dict[str, Any]]] = {}
 _METRICS_TTL_SEC = 5.0
 
@@ -795,7 +714,6 @@
     alerts = int((df["risk_score"] >= thr).sum())
     avg_risk = float(df["risk_score"].mean())
 
-    # categories
     categories: Dict[str, int] = {}
     cats_series = (df["category"].fillna("unknown") if "category" in df.columns else pd.Series(["unknown"] * total))
     for cat, cnt in cats_series.value_counts().items():
@@ -805,33 +723,21 @@
     grp = df.groupby("day").agg(avg_risk=("risk_score", "mean")).reset_index()
     series = [{"date": str(d), "avg_risk": round(float(v), 3)} for d, v in zip(grp["day"], grp["avg_risk"])]
 
-    # Low/Med/High daily counts for stacked chart
     df["bucket"] = df["risk_score"].apply(_risk_bucket)
     crosstab = df.pivot_table(index="day", columns="bucket", values="risk_score", aggfunc="count").fillna(0)
     crosstab = crosstab.reindex(sorted(crosstab.index))
     series_lmh = []
     for d, row in crosstab.iterrows():
-        series_lmh.append({
-            "date": str(d),
-            "low": int(row.get("low", 0)),
-            "medium": int(row.get("medium", 0)),
-            "high": int(row.get("high", 0)),
-        })
+        series_lmh.append({"date": str(d), "low": int(row.get("low", 0)), "medium": int(row.get("medium", 0)), "high": int(row.get("high", 0))})
 
     data = {"total": total, "alerts": alerts, "avg_risk": round(avg_risk, 3), "categories": categories, "series_by_day": series, "series_by_day_lmh": series_lmh}
     _metrics_put(threshold, days, data)
     return data
 
-
-# ---------------- UI API (session-protected; no x-api-key) ----------------
+# UI metrics (session)
 @app.get("/metrics-ui", include_in_schema=False)
-def metrics_ui(
-    threshold: float | None = None,
-    days: int | None = None,
-    _user=Depends(require_paid_or_admin),
-):
+def metrics_ui(threshold: float | None = None, days: int | None = None, _user=Depends(require_paid_or_admin)):
     resp = FastJSON(content=metrics(threshold=threshold, days=days, _auth=True))
-    # short client-side caching to cut churn
     resp.headers["Cache-Control"] = "private, max-age=10"
     return resp
 
@@ -841,39 +747,34 @@
     rows = store.list_alerts(threshold, limit=limit)
     return {"threshold": threshold, "count": len(rows), "items": rows}
 
-# Save demo/sample data to DB so dashboard shows data, and live-push
+# ==============================================================================
+# UI helpers & search
+# ==============================================================================
 @app.post("/uiapi/analyze/sample", include_in_schema=False)
 async def ui_analyze_sample(_user=Depends(require_paid_or_admin), _=Depends(csrf_protect_ui)):
     data_path = os.path.join(BASE_DIR, "..", "data", "sample_transactions.csv")
     df = pd.read_csv(data_path)
-
     text_cols = ("memo", "notes", "symbol", "direction", "chain", "tx_id", "from_addr", "to_addr")
     for col in text_cols:
         if col in df.columns:
             df[col] = df[col].fillna("").astype(str)
-
     if "timestamp" in df.columns:
         df["timestamp"] = pd.to_datetime(df["timestamp"], errors="coerce").dt.strftime("%Y-%m-%dT%H:%M:%S")
-
     for col in ("amount", "fee", "risk_score"):
         if col in df.columns:
             df[col] = pd.to_numeric(df[col], errors="coerce")
-
     tx_field_names = {f.name for f in dc_fields(Transaction)}
     tagged: List[TaggedTransaction] = []
     saved = 0
-
     for _, row in df.iterrows():
         raw = {k: (None if pd.isna(v) else v) for k, v in row.to_dict().items()}
         raw.setdefault("memo", ""); raw.setdefault("notes", "")
         clean = {k: v for k, v in raw.items() if k in tx_field_names}
         tx = Transaction(**clean)
-
         risk, flags = score_risk(tx)
         category = tag_category(tx)
         t = TaggedTransaction(**_dump(tx), score=risk, flags=flags, category=category)
         tagged.append(t)
-
         d = t.model_dump()
         d["risk_score"] = d.get("score")
         d["risk_flags"] = d.get("flags")
@@ -881,10 +782,8 @@
         store.save_tagged(d)
         saved += 1
         await live.publish(d)
-
     return {"summary": summary(tagged).model_dump(), "saved": saved, "items": [t.model_dump() for t in tagged]}
 
-# Session-protected XRPL fetch used by the dashboard button
 @app.post("/uiapi/integrations/xrpl/fetch_and_save", include_in_schema=False)
 async def ui_xrpl_fetch_and_save(account: str, limit: int = 10, _user=Depends(require_paid_or_admin), _=Depends(csrf_protect_ui)):
     raw = fetch_account_tx(account, limit=limit)
@@ -905,17 +804,8 @@
         tagged_items.append(d)
         emails.append(notify_if_alert(tagged))
         await live.publish(d)
-    return {
-        "account": account,
-        "requested": limit,
-        "fetched": len(txs),
-        "saved": saved,
-        "threshold": float(os.getenv("RISK_THRESHOLD", "0.75")),
-        "items": tagged_items,
-        "emails": emails,
-    }
-
-# Recent items for the dashboard (all or only alerts)
+    return {"account": account, "requested": limit, "fetched": len(txs), "saved": saved, "threshold": float(os.getenv("RISK_THRESHOLD", "0.75")), "items": tagged_items, "emails": emails}
+
 @app.get("/uiapi/recent", include_in_schema=False)
 def ui_recent(limit: int = 50, only_alerts: bool = False, _user=Depends(require_paid_or_admin)):
     if only_alerts:
@@ -925,7 +815,6 @@
         rows = store.list_all(limit=limit)
     return {"items": rows}
 
-# Powerful transactions search for folders + filters UI
 @app.get("/uiapi/transactions/search", include_in_schema=False)
 def ui_search_transactions(
     wallet_from: Optional[str] = None,
@@ -943,10 +832,11 @@
     rows = store.list_all(limit=10000)
 
     def _type_ok(r):
-        if not tx_type: return True
+        if not tx_type:
+            return True
         t = tx_type.lower().strip()
         want = {"sale": "out", "purchase": "in"}.get(t, t)
-        return str(r.get("direction","")).lower() == want
+        return str(r.get("direction", "")).lower() == want
 
     def _between_dt(r):
         ts = _safe_dt(r.get("timestamp"))
@@ -961,7 +851,8 @@
         return True
 
     def _bucket_ok(r):
-        if not risk_bucket: return True
+        if not risk_bucket:
+            return True
         b = r.get("risk_bucket") or _risk_bucket(_row_score(r))
         return str(b).lower() == risk_bucket.lower()
 
@@ -979,12 +870,11 @@
     sel.sort(key=lambda x: _safe_dt(x.get("timestamp")), reverse=True)
     return {"count": len(sel[:limit]), "items": sel[:limit]}
 
-# Profile / Transactions / Years + QuickBooks export
 @app.get("/uiapi/profile/years", include_in_schema=False)
 def ui_profile_years(_user=Depends(require_paid_or_admin)):
     rows = store.list_all(limit=50000)
     years = set()
-    cutoff = datetime.utcnow() - timedelta(days=730)  # 2 years window
+    cutoff = datetime.utcnow() - timedelta(days=730)
     for r in rows:
         ts = _safe_dt(r.get("timestamp"))
         if ts >= cutoff:
@@ -1008,10 +898,8 @@
     if not rows:
         return StreamingResponse(iter([""]), media_type="text/csv", headers={"Content-Disposition": f"attachment; filename=Transactions-{year}.csv"})
     df = pd.DataFrame(rows)
-
     for c in ("timestamp","tx_id","from_addr","to_addr","amount","symbol","direction","fee","category","memo","notes","risk_score"):
         if c not in df.columns: df[c] = None
-
     out = pd.DataFrame({
         "Date": pd.to_datetime(df["timestamp"], errors="coerce").dt.strftime("%Y-%m-%d"),
         "Time": pd.to_datetime(df["timestamp"], errors="coerce").dt.strftime("%H:%M:%S"),
@@ -1027,49 +915,14 @@
         "Description": df["memo"].fillna("") + (" " + df["notes"].fillna("")),
         "Tx ID": df["tx_id"].fillna(""),
     })
-
     buf = StringIO()
     out.to_csv(buf, index=False)
     buf.seek(0)
-    return StreamingResponse(
-        iter([buf.read()]),
-        media_type="text/csv",
-        headers={"Content-Disposition": f"attachment; filename=Transactions-{year}-QuickBooks.csv"},
-    )
-
-
-# ---------------- UI: Dashboard & Alerts ----------------
-@app.get("/dashboard", name="ui_dashboard", include_in_schema=False)
-def ui_dashboard(request: Request, _user=Depends(require_paid_or_admin)):
-    rows = store.list_all(limit=200)
-    total = len(rows)
-    threshold = float(os.getenv("RISK_THRESHOLD", "0.75"))
-    alerts = [r for r in rows if _row_score(r) >= threshold]
-    avg_risk = round(sum(_row_score(r) for r in rows) / total, 3) if total else 0.0
-    cats: Dict[str, int] = {}
-    for r in rows:
-        c = r.get("category") or "unknown"
-        cats[c] = cats.get(c, 0) + 1
-    metrics_data = {"total": total, "alerts": len(alerts), "avg_risk": avg_risk, "categories": cats}
-    resp = templates.TemplateResponse("dashboard.html", {
-        "request": request,
-        "title": "Dashboard",
-        "key": None,
-        "metrics": metrics_data,
-        "rows": rows,
-        "threshold": threshold
-    })
-    issue_csrf_cookie(resp)
-    return resp
-
-@app.get("/alerts-ui", name="ui_alerts", include_in_schema=False)
-def ui_alerts(request: Request, _user=Depends(require_paid_or_admin)):
-    threshold = float(os.getenv("RISK_THRESHOLD", "0.75"))
-    rows = store.list_alerts(threshold=threshold, limit=500)
-    return templates.TemplateResponse("alerts.html", {"request": request, "title": f"Alerts (≥ {threshold})", "key": None, "rows": rows})
-
-
-# ---------------- Admin / Email tests ----------------
+    return StreamingResponse(iter([buf.read()]), media_type="text/csv", headers={"Content-Disposition": f"attachment; filename=Transactions-{year}-QuickBooks.csv"})
+
+# ==============================================================================
+# Admin test helpers
+# ==============================================================================
 @app.get("/admin/test-email", include_in_schema=False)
 def admin_test_email(request: Request):
     key = request.query_params.get("key") or ""
@@ -1098,8 +951,7 @@
 def notify_test(payload: NotifyRequest = Body(...), _auth: bool = Security(enforce_api_key)):
     return _send_email("Klerno Labs Test", "✅ Your Klerno Labs email system is working!", payload.email)
 
-
-# ---------------- Debug ----------------
+# Debug
 @app.get("/_debug/api_key")
 def debug_api_key(x_api_key: str | None = Header(default=None)):
     exp = expected_api_key()
@@ -1110,8 +962,9 @@
 def list_routes():
     return {"routes": [r.path for r in app.router.routes]}
 
-
-# ---------------- LLM Explain & AI Endpoints ----------------
+# ==============================================================================
+# LLM endpoints
+# ==============================================================================
 class AskRequest(BaseModel):
     question: str
 
@@ -1164,35 +1017,32 @@
     except Exception as e:
         return JSONResponse(status_code=500, content={"error": str(e)})
 
-# NLQ → filters + AI search wrappers (session-protected for UI)
-class NLQRequest(BaseModel):
-    query: str
-
 @app.post("/ai/nlq-to-filters", include_in_schema=False)
-def ai_nlq_to_filters(req: NLQRequest, _user=Depends(require_paid_or_admin)):
-    try:
-        spec = ask_to_filters(req.query)
+def ai_nlq_to_filters(req: AskRequest, _user=Depends(require_paid_or_admin)):
+    try:
+        spec = ask_to_filters(req.question)
         return {"filters": spec}
     except Exception as e:
         return JSONResponse(status_code=500, content={"error": str(e)})
 
 @app.post("/ai/search", include_in_schema=False)
-def ai_search(req: NLQRequest, _user=Depends(require_paid_or_admin)):
-    try:
-        spec = ask_to_filters(req.query)
+def ai_search(req: AskRequest, _user=Depends(require_paid_or_admin)):
+    try:
+        spec = ask_to_filters(req.question)
         rows = store.list_all(limit=10000)
         filtered = _apply_filters_safe(rows, spec)
         return {"filters": spec, "count": len(filtered), "items": filtered[:1000]}
     except Exception as e:
         return JSONResponse(status_code=500, content={"error": str(e)})
 
-# simple anomaly scoring (z-score on amounts)
 @app.get("/ai/anomaly/scores", include_in_schema=False)
 def ai_anomaly_scores(limit: int = 100, _user=Depends(require_paid_or_admin)):
     rows = store.list_all(limit=20000)
-    if not rows: return {"count": 0, "items": []}
+    if not rows:
+        return {"count": 0, "items": []}
     df = pd.DataFrame(rows)
-    if "amount" not in df.columns: return {"count": 0, "items": []}
+    if "amount" not in df.columns:
+        return {"count": 0, "items": []}
     df["timestamp"] = pd.to_datetime(df["timestamp"], errors="coerce")
     df["amount"] = pd.to_numeric(df["amount"], errors="coerce").fillna(0.0)
     if df["amount"].std(ddof=0) == 0:
@@ -1204,138 +1054,59 @@
     items = df.head(limit).to_dict(orient="records")
     return {"count": len(items), "items": items}
 
-
-# ---- XRPL Payment Routes ----
-
+# ==============================================================================
+# XRPL payments & subscriptions
+# ==============================================================================
 @app.get("/xrpl/network-info")
 def xrpl_network_info(_user=Depends(require_user)):
-    """Get information about the XRPL network configuration."""
     return get_network_info()
 
 @app.post("/xrpl/payment-request")
 def create_xrpl_payment(amount_xrp: Optional[float] = None, _user=Depends(require_user)):
-    """Create a payment request for XRPL."""
     payment = create_payment_request(
         user_id=_user["id"],
         amount_xrp=amount_xrp or settings.SUB_PRICE_XRP,
-        description="Klerno Labs Subscription"
+        description="Klerno Labs Subscription",
     )
     return payment
 
 @app.post("/xrpl/verify-payment")
-def verify_xrpl_payment(
-    payment_id: str,
-    tx_hash: Optional[str] = None,
-    _user=Depends(require_user)
-):
-    """Verify an XRPL payment and activate subscription if valid."""
-    # Get payment request (this would come from your database in a real app)
-    # For demo, we create a new one with the same ID
+def verify_xrpl_payment(payment_id: str, tx_hash: Optional[str] = None, _user=Depends(require_user)):
     payment_request = create_payment_request(
         user_id=_user["id"],
         amount_xrp=settings.SUB_PRICE_XRP,
-        description="Klerno Labs Subscription"
+        description="Klerno Labs Subscription",
     )
     payment_request["id"] = payment_id
-    
-    # Verify the payment
+
     verified, message, tx_details = verify_payment(payment_request, tx_hash)
-    
     if verified and tx_details:
-        # Create or extend subscription
         subscription = create_subscription(
             user_id=_user["id"],
             tier=SubscriptionTier.BASIC,
             tx_hash=tx_details["tx_hash"],
-            payment_id=payment_id
+            payment_id=payment_id,
         )
-        
-        return {
-            "verified": True,
-            "message": message,
-            "transaction": tx_details,
-            "subscription": subscription.model_dump()
-        }
-    
-    return {
-        "verified": False,
-        "message": message
-    }
-
-
-# ---- Subscription Management Routes ----
+        return {"verified": True, "message": message, "transaction": tx_details, "subscription": subscription.model_dump()}
+    return {"verified": False, "message": message}
 
 @app.get("/api/subscription/tiers")
 async def list_subscription_tiers():
-    """Get all available subscription tiers and their details."""
-    tiers = []
-    
-    # Basic tier
-    tiers.append({
-        "id": SubscriptionTier.BASIC.value,
-        "name": "Basic",
-        "price_xrp": settings.SUB_PRICE_XRP,
-        "features": [
-            "Access to basic analysis tools",
-            "Up to 100 transactions per month",
-            "Email support"
-        ],
-        "description": "Perfect for individual users starting their journey."
-    })
-    
-    # Premium tier
-    tiers.append({
-        "id": SubscriptionTier.PREMIUM.value,
-        "name": "Premium",
-        "price_xrp": settings.SUB_PRICE_XRP * 2.5,
-        "features": [
-            "Access to all analysis tools",
-            "Unlimited transactions",
-            "Priority email support",
-            "Advanced reporting features",
-            "API access"
-        ],
-        "description": "Ideal for power users and small businesses."
-    })
-    
-    # Enterprise tier
-    tiers.append({
-        "id": SubscriptionTier.ENTERPRISE.value,
-        "name": "Enterprise",
-        "price_xrp": settings.SUB_PRICE_XRP * 5,
-        "features": [
-            "All Premium features",
-            "Dedicated account manager",
-            "Custom integrations",
-            "Compliance reporting",
-            "Multi-user access",
-            "White-label options"
-        ],
-        "description": "Complete solution for businesses with advanced needs."
-    })
-    
-    return {"tiers": tiers}
+    price = settings.SUB_PRICE_XRP
+    return {
+        "tiers": [
+            {"id": SubscriptionTier.BASIC.value, "name": "Basic", "price_xrp": price, "features": ["Basic analysis tools", "Up to 100 tx/mo", "Email support"]},
+            {"id": SubscriptionTier.PREMIUM.value, "name": "Premium", "price_xrp": price * 2.5, "features": ["All tools", "Unlimited tx", "Priority support", "Advanced reports", "API access"]},
+            {"id": SubscriptionTier.ENTERPRISE.value, "name": "Enterprise", "price_xrp": price * 5, "features": ["All Premium", "Dedicated AM", "Custom integrations", "Compliance reporting", "Multi-user", "White-label"]},
+        ]
+    }
 
 @app.get("/api/subscription/my")
 async def get_my_subscription(_user=Depends(require_user)):
-    """Get the current user's subscription details."""
-    user_id = _user["id"]
-    subscription = get_user_subscription(user_id)
-    
+    subscription = get_user_subscription(_user["id"])
     if not subscription:
-        return {
-            "has_subscription": False,
-            "message": "No active subscription found."
-        }
-    
-    tier_name = "Unknown"
-    if subscription.tier == SubscriptionTier.BASIC:
-        tier_name = "Basic"
-    elif subscription.tier == SubscriptionTier.PREMIUM:
-        tier_name = "Premium"
-    elif subscription.tier == SubscriptionTier.ENTERPRISE:
-        tier_name = "Enterprise"
-    
+        return {"has_subscription": False, "message": "No active subscription found."}
+    tier_name = {SubscriptionTier.BASIC: "Basic", SubscriptionTier.PREMIUM: "Premium", SubscriptionTier.ENTERPRISE: "Enterprise"}.get(subscription.tier, "Unknown")
     return {
         "has_subscription": True,
         "subscription": {
@@ -1344,111 +1115,41 @@
             "active": subscription.is_active,
             "expires_at": subscription.expires_at.isoformat() if subscription.expires_at else None,
             "created_at": subscription.created_at.isoformat(),
-            "transaction_hash": subscription.tx_hash
-        }
+            "transaction_hash": subscription.tx_hash,
+        },
     }
 
 @app.post("/api/subscription/upgrade")
-async def upgrade_subscription(
-    tier_id: int = Body(...),
-    _user=Depends(require_user)
-):
-    """Create a payment request to upgrade to a specific subscription tier."""
-    # Validate tier
+async def upgrade_subscription(tier_id: int = Body(...), _user=Depends(require_user)):
     try:
         tier = SubscriptionTier(tier_id)
     except ValueError:
         raise HTTPException(status_code=400, detail="Invalid subscription tier")
-    
-    # Calculate price based on tier
-    if tier == SubscriptionTier.BASIC:
-        amount_xrp = settings.SUB_PRICE_XRP
-    elif tier == SubscriptionTier.PREMIUM:
-        amount_xrp = settings.SUB_PRICE_XRP * 2.5
-    elif tier == SubscriptionTier.ENTERPRISE:
-        amount_xrp = settings.SUB_PRICE_XRP * 5
-    else:
-        amount_xrp = settings.SUB_PRICE_XRP
-    
-    # Create payment request
-    payment = create_payment_request(
-        user_id=_user["id"],
-        amount_xrp=amount_xrp,
-        description=f"Klerno Labs {tier.name.capitalize()} Subscription"
-    )
-    
-    return {
-        "payment_request": payment,
-        "tier": {
-            "id": tier.value,
-            "name": tier.name.capitalize()
-        }
-    }
-
-# Admin-only subscription management endpoints
+    price = settings.SUB_PRICE_XRP
+    amount_xrp = {SubscriptionTier.BASIC: price, SubscriptionTier.PREMIUM: price * 2.5, SubscriptionTier.ENTERPRISE: price * 5}.get(tier, price)
+    payment = create_payment_request(user_id=_user["id"], amount_xrp=amount_xrp, description=f"Klerno Labs {tier.name.capitalize()} Subscription")
+    return {"payment_request": payment, "tier": {"id": tier.value, "name": tier.name.capitalize()}}
+
 @app.get("/api/subscription/list", include_in_schema=False)
 async def list_subscriptions(_user=Depends(require_admin)):
-    """List all subscriptions (admin only)."""
-    try:
-        # Connect to SQLite database
+    try:
         db_path = os.path.join(os.path.dirname(__file__), "..", "data", "klerno.db")
         conn = sqlite3.connect(db_path)
         conn.row_factory = sqlite3.Row
         cursor = conn.cursor()
-        
-        query = "SELECT * FROM subscriptions ORDER BY created_at DESC"
-        cursor.execute(query)
+        cursor.execute("SELECT * FROM subscriptions ORDER BY created_at DESC")
         rows = cursor.fetchall()
-        
-        # Convert rows to dictionaries
-        subscriptions = []
-        for row in rows:
-            subscriptions.append({
-                "id": row["id"],
-                "user_id": row["user_id"],
-                "tier": row["tier"],
-                "created_at": row["created_at"],
-                "expires_at": row["expires_at"],
-                "tx_hash": row["tx_hash"]
-            })
-            
+        subscriptions = [{"id": r["id"], "user_id": r["user_id"], "tier": r["tier"], "created_at": r["created_at"], "expires_at": r["expires_at"], "tx_hash": r["tx_hash"]} for r in rows]
         conn.close()
         return {"subscriptions": subscriptions}
     except Exception as e:
         raise HTTPException(status_code=500, detail=f"Failed to list subscriptions: {str(e)}")
 
 @app.post("/api/subscription/create", include_in_schema=False)
-async def admin_create_subscription(
-    user_id: str = Body(...),
-    tier: int = Body(...),
-    duration_days: int = Body(30),
-    _user=Depends(require_admin)
-):
-    """Create a subscription for a user (admin only)."""
-    try:
-        # Validate tier
+async def admin_create_subscription(user_id: str = Body(...), tier: int = Body(...), duration_days: int = Body(30), _user=Depends(require_admin)):
+    try:
         tier_enum = SubscriptionTier(tier)
-        
-        # Create subscription
-        subscription = create_subscription(
-            user_id=user_id,
-            tier=tier_enum,
-            tx_hash="admin-created",
-            payment_id="admin-created",
-            duration_days=duration_days
-        )
-        
-        return {
-            "success": True,
-            "subscription": {
-                "user_id": subscription.user_id,
-                "tier": subscription.tier.value,
-                "created_at": subscription.created_at.isoformat(),
-                "expires_at": subscription.expires_at.isoformat() if subscription.expires_at else None
-            }
-        }
+        subscription = create_subscription(user_id=user_id, tier=tier_enum, tx_hash="admin-created", payment_id="admin-created", duration_days=duration_days)
+        return {"success": True, "subscription": {"user_id": subscription.user_id, "tier": subscription.tier.value, "created_at": subscription.created_at.isoformat(), "expires_at": subscription.expires_at.isoformat() if subscription.expires_at else None}}
     except Exception as e:
-        raise HTTPException(status_code=500, detail=f"Failed to create subscription: {str(e)}")
-=======
-# Additional functionality (e.g., WebSocket, APIs, etc.) will be defined here.
->>>>>>> 903e76f3
+        raise HTTPException(status_code=500, detail=f"Failed to create subscription: {str(e)}")