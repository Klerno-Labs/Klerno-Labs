# app/settings.py
import os
from functools import lru_cache
from typing import List, Optional

from pydantic import Field
from pydantic_settings import BaseSettings


class Settings(BaseSettings):
    """Application settings with validation and environment variable support."""
    
    # Application
    app_env: str = Field(default="dev", description="Application environment")
    debug: bool = Field(default=False, description="Enable debug mode")
    demo_mode: bool = Field(default=False, description="Enable demo mode")
    
    # Server
    host: str = Field(default="0.0.0.0", description="Server host")
    port: int = Field(default=8000, description="Server port")
    workers: int = Field(default=1, description="Number of worker processes")
    
    # Security
    jwt_secret: str = Field(default="CHANGE_ME_32+", description="JWT secret key")
    access_token_expire_minutes: int = Field(default=60, description="JWT expiration")
    api_key: str = Field(default="dev-api-key", description="API key for authentication")
    
    # Admin
    admin_email: str = Field(default="klerno@outlook.com", description="Admin email")
    boot_admin_password: Optional[str] = Field(default=None, description="Bootstrap admin password")
    
    # Paywall/Stripe
    paywall_code: str = Field(default="Labs2025", description="Paywall bypass code")
    stripe_secret_key: str = Field(default="", description="Stripe secret key")
    stripe_price_id: str = Field(default="", description="Stripe price ID")
    stripe_webhook_secret: str = Field(default="", description="Stripe webhook secret")
    
    # External APIs
    openai_api_key: str = Field(default="", description="OpenAI API key")
    openai_model: str = Field(default="gpt-4o-mini", description="OpenAI model")
    sendgrid_api_key: str = Field(default="", description="SendGrid API key")
    
    # Email settings
    alert_email_from: str = Field(default="alerts@example.com", description="Alert sender email")
    alert_email_to: str = Field(default="you@example.com", description="Alert recipient email")
    
    # Risk analysis
    risk_threshold: float = Field(default=0.75, description="Risk score threshold")
    
    # XRPL settings
    xrpl_rpc_url: str = Field(
        default="https://s2.ripple.com:51234",
        description="XRPL RPC endpoint"
    )
    
    # Database
    database_url: Optional[str] = Field(default=None, description="Database connection URL")
    
    # Redis
    redis_url: Optional[str] = Field(default=None, description="Redis connection URL")
    
    # Monitoring
    enable_metrics: bool = Field(default=True, description="Enable Prometheus metrics")
    metrics_port: int = Field(default=9090, description="Metrics server port")
    
    # Rate limiting
    rate_limit_requests_per_minute: int = Field(
        default=60,
        description="Rate limit per IP per minute"
    )
    
    # CORS
    cors_origins: List[str] = Field(
        default=["http://localhost:3000", "http://localhost:8000"],
        description="CORS allowed origins"
    )
    
    class Config:
        env_file = ".env"
        env_file_encoding = "utf-8"
        case_sensitive = False
        
        @classmethod
        def parse_env_var(cls, field_name: str, raw_val: str) -> any:
            """Parse environment variables with type conversion."""
            if field_name == "cors_origins":
                return [origin.strip() for origin in raw_val.split(",")]
            elif field_name in ["debug", "demo_mode", "enable_metrics"]:
                return raw_val.lower() in ("true", "1", "yes", "on")
            return raw_val


@lru_cache()
def get_settings() -> Settings:
<<<<<<< HEAD
    return Settings()

# Create a global settings instance
settings = get_settings()
=======
    """Get cached settings instance."""
    settings = Settings()
    
    # Validate required settings in production
    if settings.app_env == "production":
        required_prod_settings = [
            ("jwt_secret", "JWT_SECRET"),
            ("api_key", "API_KEY"),
        ]
        
        missing_settings = []
        for field, env_var in required_prod_settings:
            value = getattr(settings, field)
            if not value or value in ["CHANGE_ME_32+", "dev-api-key"]:
                missing_settings.append(env_var)
        
        if missing_settings:
            raise ValueError(f"Missing required production settings: {missing_settings}")
    
    return settings
>>>>>>> 903e76f3
<|MERGE_RESOLUTION|>--- conflicted
+++ resolved
@@ -1,4 +1,3 @@
-# app/settings.py
 import os
 from functools import lru_cache
 from typing import List, Optional
@@ -92,12 +91,6 @@
 
 @lru_cache()
 def get_settings() -> Settings:
-<<<<<<< HEAD
-    return Settings()
-
-# Create a global settings instance
-settings = get_settings()
-=======
     """Get cached settings instance."""
     settings = Settings()
     
@@ -118,4 +111,6 @@
             raise ValueError(f"Missing required production settings: {missing_settings}")
     
     return settings
->>>>>>> 903e76f3
+
+# Create a global settings instance
+settings = get_settings()